#!/usr/bin/env python3
# -*- coding: utf-8 -*-
"""
This module provides a simple interface for collecting hardware and software settings for
documentation and reproducibility purposes.

Depends on no external module but for all features, the following applications need to be present:
- likwid-pin, likwid-features and likwid-powermeter
- nvidia-smi
- vecmd
- modules (package environment-modules)
- taskset

Provided functions:
- tostrlist: parse string with commas or spaces into list of strings
- tointlist: parse string with commas or spaces into list of integers
- tobytes: parse string with byte units (kB, MB, GB, kiB, MiB, GiB) into bytes
- tohertz: parse string with Hz unit (kHz, MHz, GHz) to Hz
- tohertzlist: parse string with commas or spaces into list of HZ values (tohertz)
- totitle: call string's totitle function and removes all spaces and underscores
- masktolist: parse bitmask to list of integers
- fopen: opens a file if it exists and is readable and returns file pointer

Provided classes:
- HostInfo
- CpuInfo
- OperatingSystemInfo
- KernelInfo
- Uptime
- CpuTopology
- NumaBalance
- LoadAvg
- MemInfo
- CgroupInfo
- WritebackWorkqueue
- CpuFrequency
- NumaInfo
- CacheTopology
- TransparentHugepages
- PowercapInfo
- Hugepages
- CompilerInfo
- MpiInfo
- ShellEnvironment
- PythonInfo
- ClocksourceInfo
- CoretempInfo
- BiosInfo
- ThermalZoneInfo
- VulnerabilitiesInfo
- UsersInfo
- IrqAffinity
- CpuAffinity (uses os.get_schedaffinity(), likwid-pin or taskset)
- ModulesInfo (if modulecmd command is present)
- NvidiaInfo (if nvidia-smi command is present)
- NecTsubasaInfo (if vecmd command is present)
- OpenCLInfo (if clinfo command is present)
- PrefetcherInfo (if likwid-features command is present)
- TurboInfo (if likwid-powermeter command is present)
- DmiDecodeFile (if DMIDECODE_FILE is setup properly)

The module contains more classes but all except the above ones are used only internally
"""

# =======================================================================================
#
#      Filename:  machinestate.py
#
#      Description:  Collect hardware and software settings
#
#      Author:   Thomas Gruber (né Roehl), thomas.roehl@googlemail.com
#      Project:  MachineState
#
#      Copyright (C) 2020 RRZE, University Erlangen-Nuremberg
#
#      This program is free software: you can redistribute it and/or modify it under
#      the terms of the GNU General Public License as published by the Free Software
#      Foundation, either version 3 of the License, or (at your option) any later
#      version.
#
#      This program is distributed in the hope that it will be useful, but WITHOUT ANY
#      WARRANTY; without even the implied warranty of MERCHANTABILITY or FITNESS FOR A
#      PARTICULAR PURPOSE.  See the GNU General Public License for more details.
#
#      You should have received a copy of the GNU General Public License along with
#      this program.  If not, see <http://www.gnu.org/licenses/>.
#
# =======================================================================================

# TODO: Should keys be available in all cases?
# TODO: More analysis by ExecutableInfo? (type, compilation info, ...)
# TODO: Add class for 'sysctl -a' ?

################################################################################
# Imports
################################################################################
import os
import sys
import re
import json
import platform
from subprocess import check_output, DEVNULL
from glob import glob
from os.path import join as pjoin
from os.path import exists as pexists
from os.path import getsize as psize
from locale import getpreferredencoding
from datetime import timedelta, datetime
import hashlib
import argparse
from copy import deepcopy
from unittest import TestCase
from shutil import which
from getpass import getuser
from grp import getgrgid
import inspect
import logging
import uuid

################################################################################
# Configuration
################################################################################
# Some classes call LIKWID to get the required information. With the DO_LIKWID
# switch, this can be de/activated.
DO_LIKWID = True
# The LIKWID_PATH is currently unused.
LIKWID_PATH = None
# The DmiDecodeFile class reads the whole content of this file and includes it
# as string to the JSON dict.
DMIDECODE_FILE = "/etc/dmidecode.txt"
# Currently unused option. The BiosInfo class uses information from sysfs
BIOS_XML_FILE = ""
# The ModulesInfo class requires this path to read the loaded modules. It will
# call 'tclsh MODULECMD_PATH' if tclsh and MODULECMD_PATH exist.
MODULECMD_PATH = "tclsh /apps/modules/modulecmd.tcl"
# The NecTsubasaInfo class requires this path to call the vecmd command
VEOS_BASE = "/opt/nec/ve/bin"
# The NvidiaInfo class requires this path if nvidia-smi is not in $PATH
NVIDIA_PATH = "/opt/nvidia/bin"
# The OpenCLInfo class requires this path if clinfo is not in $PATH
CLINFO_PATH = "/usr/bin"

################################################################################
# Version information
################################################################################
MACHINESTATE_VERSION = "0.4.1"
MACHINESTATE_SCHEMA_VERSION = "v1"
__version__ = MACHINESTATE_VERSION

################################################################################
# Constants
################################################################################
ENCODING = getpreferredencoding()

DEFAULT_LOGLEVEL = "info"
NEWLINE_REGEX = re.compile(r"\n")

################################################################################
# Helper functions
################################################################################

def fopen(filename):
    if filename is not None and pexists(filename) and os.path.isfile(filename):
        try:
            filefp = open(filename, "rb")
        except PermissionError:
            logging.debug("Not enough permissions to read file %s", filename)
            return None
        except Exception as e:
            logging.error("File %s open: %s", filename, e)
            return None
        return filefp
    elif filename is None:
        logging.debug("Filename is None")
    elif not pexists(filename):
        logging.debug("Target of filename (%s) does not exist", filename)
    elif not os.path.isfile(filename):
        logging.debug("Target of filename (%s) is no file", filename)
    return None

################################################################################
# Parser Functions used in multiple places. If a parser function is used only
# in a single class, it is defined as static method in the class
################################################################################


def tostrlist(value):
    r'''Returns string split at \s and , in list of strings. Strings might not be unique in list.

    :param value: string with sub-strings

    :returns: Expanded list
    :rtype: [str]
    '''
    if value is not None:
        if isinstance(value, int):
            value = str(value)
        return re.split(r"[,\s\|]+", value)

def tointlist(value):
    r'''Returns string split at \s and , in list of integers. Supports lists like 0,1-4,7.

    :param value: string with lists like 5,6,8 or 1-4 or 0,1-4,7
    :raises: :class:`ValueError`: Element of the list cannot be casted to type int

    :returns: Expanded list
    :rtype: [int]
    '''
    if value and isinstance(value, int):
        return [value]
    if value and isinstance(value, float):
        return [int(value)]

    if value and isinstance(value, str):
        outlist = []
        for part in [x for x in re.split(r"[,\s]", value) if x.strip()]:
            if '-' in part:
                start, end = part.split("-")
                try:
                    start = int(start)
                    end = int(end)
                except ValueError as exce:
                    raise exce
                outlist += [i for i in range(int(start), int(end)+1)]
            else:
                ipart = None
                mat = re.match(r"(\d+)\.\d+", part)
                if mat:
                    part = mat.group(1)
                try:
                    ipart = int(part)
                except ValueError as exce:
                    raise exce
                if ipart is not None:
                    outlist.append(ipart)
        return outlist
    return None

def totitle(value):
    r'''Returns titleized split (string.title()) with _ and whitespaces removed.'''
    if value and isinstance(value, str):
        return value.title().replace("_", "").replace(" ", "")
    return str(value)

def tobytes(value):
    r'''Returns a size value (XXXX kB or XXXGB) to size in bytes

    :param value: size value (XXXX kB or XXXGB)

    :returns: size in bytes
    :rtype: int
    '''
    if value and isinstance(value, int):
        return value
    if value and isinstance(value, str):
        mat = re.match(r"([\d\.]+)\s*([kKmMgG]{0,1})([i]{0,1})([bB]{0,1})", value)
        if mat is not None:
            count = int(mat.group(1))
            mult = 1024
            if mat.group(4).lower() == "b":
                if mat.group(3).lower() == "i":
                    mult = 1000
            if mat.group(2).lower() == "k":
                count *= mult
            elif mat.group(2).lower() == "m":
                count *= (mult * mult)
            elif mat.group(2).lower() == "g":
                count *= (mult * mult * mult)
            return count
        else:
            value = None
    return value

def masktolist(value):
    '''Returns a integer list with the set bits in a bitmask like 0xff

    :param value: bitmask like ff,ffffffff

    :returns: List of set bits in bitmask
    :rtype: [int]
    '''
    outlist = None
    if value is not None:
        bits = 0
        if isinstance(value, str):
            mask = str(value).replace(",", "")
            bits = len(mask) * 4
            imask = int(mask, 16)
        elif isinstance(value, int):
            imask = value
            bits = 0
            while value > 0:
                value >>= 1
                bits += 1
        outlist = []
        for bit in range(bits):
            if (1<<bit) & imask:
                outlist.append(bit)
    return outlist

def tohertz(value):
    outvalue = None
    if value is not None:
        if isinstance(value, int) or isinstance(value, float):
            outvalue = int(value)
        elif isinstance(value, str):
            mat = re.match(r"([\d\.]+)\s*([kKmMgG]*[Hh]*[z]*)", value)
            if mat:
                outvalue = float(mat.group(1))
                if mat.group(2).lower().startswith("m"):
                    #print("MegaHertz")
                    outvalue *= 1000 * 1000
                elif mat.group(2).lower().startswith("g"):
                    #print("GigaHertz")
                    outvalue *= 1000 * 1000 * 1000
                elif mat.group(2).lower() == "hz":
                    outvalue *= 1
                else:
                    # We assume all other frequencies are in kHz
                    #print("KiloHertz")
                    outvalue *= 1000
                outvalue = int(outvalue)
    #print("tohertz", type(value), value, outvalue)
    return outvalue

def tohertzlist(value):
    outlist = []
    if value and isinstance(value, int):
        return [tohertz(value)]

    if value and isinstance(value, str):
        try:
            for part in [x for x in re.split(r"[,\s]", value) if x.strip()]:
                outlist += [tohertz(part)]
        except ValueError as exce:
            raise exce
        return outlist
    return None

def tobool(value):
    if isinstance(value, int):
        return bool(value)
    elif isinstance(value, float):
        return value != 0.0
    elif isinstance(value, str):
        if re.match(r"\d+", value):
            return bool(int(value))
        elif value.lower() == "on":
            return True
        elif value.lower() == "off":
            return False
        elif value.lower() == "true":
            return True
        elif value.lower() == "false":
            return False
    return False

################################################################################
# Processing functions for entries in class attributes 'files' and 'commands'  #
################################################################################
def match_data(data, regex_str):
    out = data
    regex = re.compile(regex_str)
    nlregex = re.compile(r"\n")
    for line in nlregex.split(data):
        mat = regex.match(line)
        if mat:
            out = mat.group(1)
            break
        else:
            mat = regex.search(line)
            if mat:
                out = mat.group(1)
                break
    return out

def process_file(args):
    data = None
    fname, *matchconvert = args
    filefp = fopen(fname)
    if filefp:
        try:
            data = filefp.read().decode(ENCODING).strip()
            if matchconvert:
                fmatch, *convert = matchconvert
                if fmatch:
                    data = match_data(data, fmatch)
                if convert:
                    fconvert, = convert
                    if fconvert:
                        try:
                            data = fconvert(data)
                        except BaseException:
                            pass
        except OSError as e:
            sys.stderr.write("Failed to read file {}: {}\n".format(fname, e))
        finally:
            filefp.close()
    return data

def process_files(filedict):
    sortdict = {}
    outdict = {}
    for key in filedict:
        fname, fmatch, fparse, *_ = filedict[key]
        if fname not in sortdict:
            sortdict[fname] = []
        sortdict[fname].append((key, fmatch, fparse))
        outdict[key] = None
    for fname in sortdict:
        filefp = fopen(fname)
        data = None
        if filefp:
            try:
                rawdata = filefp.read()
                data = rawdata.decode(ENCODING)
                for args in sortdict[fname]:
                    key, fmatch, fparse = args
                    tmpdata = str(data.strip()) if data.strip() else ""
                    if fmatch is not None:
                        tmpdata = match_data(tmpdata, fmatch)
                    if fparse is not None:
                        try:
                            tmpdata = fparse(tmpdata)
                        except BaseException:
                            pass
                    outdict[key] = tmpdata
            except OSError as e:
                sys.stderr.write("Failed to read file {}: {}\n".format(fname, e))
            finally:
                filefp.close()
    return outdict

def process_cmds(cmddict):
    sortdict = {}
    outdict = {}
    for key in cmddict:
        cmd, cmd_opts, cmatch, cparse, *_ = cmddict[key]
        newkey = (cmd, cmd_opts or "")
        if newkey not in sortdict:
            sortdict[newkey] = []
        sortdict[newkey].append((key, cmatch, cparse))
        outdict[key] = None
    for cmdargs in sortdict:
        cmd, cmd_opts = cmdargs
        abscmd = which(cmd)
        data = None
        if abscmd and len(abscmd) > 0:
            exestr = "LANG=C {} {}; exit 0;".format(cmd, cmd_opts)
            data = check_output(exestr, stderr=DEVNULL, shell=True).decode(ENCODING).strip()
        for args in sortdict[cmdargs]:
            key, cmatch, cparse = args
            tmpdata = data
            if tmpdata and cmatch is not None:
                tmpdata = match_data(tmpdata, cmatch)
            if cparse is not None:
                try:
                    tmpdata = cparse(tmpdata)
                except BaseException:
                    pass
            outdict[key] = tmpdata
    return outdict

def process_cmd(args):
    data = None
    cmd, *optsmatchconvert = args
    if cmd:
        abspath = which(cmd)
        #which_cmd = "which {}; exit 0;".format(cmd)
        #data = check_output(which_cmd, stderr=DEVNULL, shell=True).decode(ENCODING).strip()
        if abspath and len(abspath) > 0:
            if optsmatchconvert:
                cmd_opts, *matchconvert = optsmatchconvert
                exe = "LANG=C {} {}; exit 0;".format(cmd, cmd_opts)
                data = check_output(exe, stderr=DEVNULL, shell=True).decode(ENCODING).strip()
                if data and len(data) >= 0 and len(matchconvert) > 0:
                    cmatch, *convert = matchconvert
                    if cmatch:
                        data = match_data(data, cmatch)
                    if convert:
                        cconvert, = convert
                        if cconvert:
                            try:
                                data = cconvert(data)
                            except BaseException:
                                pass
                else:
                    if len(matchconvert) == 2:
                        cmatch, cconvert = matchconvert
                        if cconvert:
                            try:
                                data = cconvert(None)
                            except BaseException:
                                pass

    return data

def get_config_file(args):
    outdict = {}
    fname, *matchconvert = args
    if fname:
        outdict["Filename"] = str(fname)
        if matchconvert:
            fmatch, *convert = matchconvert
            if fmatch:
                outdict["Regex"] = str(fmatch)
            if convert:
                fconvert, = convert
                if fconvert:
                    outdict["Parser"] = str(fconvert)
    return outdict

def get_config_cmd(args):
    outdict = {}
    cmd, *optsmatchconvert = args
    if cmd:
        outdict["Command"] = str(cmd)
        if optsmatchconvert:
            cmd_opts, *matchconvert = optsmatchconvert
            if cmd_opts:
                outdict["CommandOpts"] = str(cmd_opts)
                if matchconvert:
                    cmatch, *convert = matchconvert
                    if cmatch:
                        outdict["Regex"] = str(cmatch)
                    if convert:
                        cconvert, = convert
                        if cconvert:
                            outdict["Parser"] = str(cconvert)
    return outdict

def get_ostype():
    out = process_cmd(("uname", "-s", r"(\s+)", None))
    if out:
        return out
    return "Unknown"

################################################################################
# Classes for single operations
################################################################################

class BaseOperation:
    def __init__(self, regex=None, parser=None, required=False, tolerance=None):
        self.regex = regex
        self.parser = parser
        self.required = required
        self.tolerance = tolerance
    def valid(self):
        return False
    def ident(self):
        return None
    def match(self, data):
        out = data
        if self.regex is not None:
            regex = re.compile(self.regex)
            for l in NEWLINE_REGEX.split(data):
                m = regex.match(l)
                if m:
                    out = m.group(1)
                else:
                    m = regex.search(l)
                    if m:
                        out = m.group(1)
        return out
    def parse(self, data):
        out = data
        if self.parser is not None:
            if callable(self.parser):
                out = self.parser(data)
        return out
    def update(self):
        return None
    def get(self):
        d = self.update()
        logging.debug("Update '%s'", str(d))
        if self.match:
            d = self.match(d)
            logging.debug("Match '%s'", str(d))
        if self.parse:
            d = self.parse(d)
            logging.debug("Parse '%s'", str(d))
        return d
    def _init_args(self):
        """Get list of tuples with __init__ arguments"""
        parameters = inspect.signature(self.__init__).parameters.values()
        arglist = [
            (p.name, getattr(self, p.name))
            for p in parameters
            if p.default is not getattr(self, p.name)
        ]
        return arglist

    def __repr__(self):
        cls = str(self.__class__.__name__)
        args = ", ".join(["{}={!r}".format(k,v) for k,v in self._init_args()])
        return "{}({})".format(cls, args)

class Constant(BaseOperation):
    def __init__(self, value, required=False, tolerance=None):
        super(Constant, self).__init__(regex=None,
                                       parser=None,
                                       required=required,
                                       tolerance=tolerance)
        self.value = value
    def ident(self):
        return uuid.uuid4()
    def valid(self):
        return True
    def update(self):
        return self.value


class File(BaseOperation):
    def __init__(self, path, regex=None, parser=None, required=False, tolerance=None):
        super(File, self).__init__(regex=regex,
                                   parser=parser,
                                   required=required,
                                   tolerance=tolerance)
        self.path = path
    def ident(self):
        return self.path
    def valid(self):
        res = super(File, self).valid()
        if os.access(self.path, os.R_OK):
            try:
                filefp = fopen(self.path)
                data = filefp.read(1)
                filefp.close()
                res = True
            except BaseException as e:
                logging.debug("File %s not valid: %s", self.path, e)
                pass
        #logging.debug("File %s valid: %s", self.path, res)
        return res
    def update(self):
        data = None
        logging.debug("Read file %s", self.path)
        filefp = fopen(self.path)
        if filefp:
            try:
                data = filefp.read().decode(ENCODING).strip()
            except OSError as e:
                logging.error("Failed to read file %s: %s", self.path, e)
            finally:
                filefp.close()
        return data

class Command(BaseOperation):
    def __init__(self, cmd, cmd_args, regex=None, parser=None, required=False, tolerance=None):
        super(Command, self).__init__(regex=regex,
                                      parser=parser,
                                      required=required,
                                      tolerance=tolerance)
        self.cmd = cmd
        self.abscmd = self.cmd if os.access(self.cmd, os.X_OK) else which(self.cmd)
        self.cmd_args = cmd_args
    def ident(self):
        return "{} {}".format(self.cmd, self.cmd_args)
    def valid(self):
        res = super(Command, self).valid()
        if self.abscmd:
            if os.access(self.abscmd, os.X_OK):
                res = True
            if self.abscmd and len(self.abscmd):
                res = True
        #logging.debug("Command %s valid: %s", self.abscmd, res)
        return res
    def update(self):
        data = None
        if self.valid():
            logging.debug("Exec command %s %s", self.abscmd, self.cmd_args)
            exe = "LANG=C {} {}; exit 0;".format(self.abscmd, self.cmd_args)
            data = check_output(exe, stderr=DEVNULL, shell=True).decode(ENCODING).strip()
        return data

################################################################################
# Base Classes
################################################################################



class InfoGroup:
    def __init__(self, name=None, extended=False, anonymous=False):
        # Holds subclasses
        self._instances = []
        # Holds operations of this class instance
        self._operations = {}
        # Holds the data of this class instance
        self._data = {}
        # Space for file reads (deprecated)
        # Key -> (filename, regex_with_one_group, convert_function)
        # If regex_with_one_group is None, the whole content of filename is passed to
        # convert_function. If convert_function is None, the output is saved as string
        self.files = {}
        # Space for commands for execution (deprecated)
        # Key -> (executable, exec_arguments, regex_with_one_group, convert_function)
        # If regex_with_one_group is None, the whole content of filename is passed to
        # convert_function. If convert_function is None, the output is saved as string
        self.commands = {}
        # Space for constants (deprecated)
        # Key -> Value
        self.constants = {}
        # Keys in the group that are required to check equality (deprecated)
        self.required4equal = []
        # Set attributes
        self.name = name
        self.extended = extended
        self.anonymous = anonymous

    @classmethod
    def from_dict(cls, data):
        """Initialize from data dictionary produced by `get(meta=True)`"""
        if isinstance(data, dict) and not data.get('_meta', "").startswith(cls.__name__):
            raise ValueError("`from_dict` musst be called on class matching `_meta` (call get(meta=True)).")
        if isinstance(data, InfoGroup):
            data = data.get(meta=True)
        intmatch = re.compile(r"^(.*)=([\d]+)$")
        floatmatch = re.compile(r"^(.*)=([\d\.eE+\-]+)$")
        strmatch = re.compile(r"^(.*)='(.*)'$")
        nonematch = re.compile(r"^(.*)='None'$")
        truematch = re.compile(r"^(.*)='True'$")
        falsematch = re.compile(r"^(.*)='False'$")
        anymatch = re.compile(r"^(.*)=(.*)$")
        mmatch = r"{}\((.*)\)".format(cls.__name__)
        m = re.match(mmatch, data['_meta'])
        initargs = {}
        if m:
            argstring = m.group(1)
            for astr in [ x.strip() for x in argstring.split(",") if len(x) > 0]:
                k = None
                v = None
                if intmatch.match(astr):
                    k,v = intmatch.match(astr).groups()
                    v = int(v)
                elif floatmatch.match(astr):
                    k,v = floatmatch.match(astr).groups()
                    v = float(v)
                elif nonematch.match(astr):
                    k = nonematch.match(astr).group(1)
                    v = None
                elif truematch.match(astr):
                    k = truematch.match(astr).group(1)
                    v = True
                elif falsematch.match(astr):
                    k = falsematch.match(astr).group(1)
                    v = False
                elif strmatch.match(astr):
                    k,v = strmatch.match(astr).groups()
                    v = str(v)
                elif anymatch.match(astr):
                    k,v = anymatch.match(astr).groups()
                    v = str(v)
                if v == "None": v = None
                if v == "True": v = True
                if v == "False": v = False
                if k is not None:
                    initargs[k] = v

        c = cls(**dict(initargs))
        validkeys = list(c._operations.keys())
        for key, value in data.items():
            if isinstance(value, dict) and '_meta' in value:
                clsname = value['_meta'].split("(")[0]
                c._instances.append(
                    getattr(sys.modules[__name__], clsname).from_dict(value))
            elif key in validkeys or key in [n.name for n in c._instances]:
                c._data[key] = value
        return c

    def addf(self, key, filename, match=None, parse=None, extended=False):
        """Add file to object including regex and parser"""
        self._operations[key] = File(filename, regex=match, parser=parse)
    def addc(self, key, cmd, cmd_opts=None, match=None, parse=None, extended=False):
        """Add command to object including command options, regex and parser"""
        self._operations[key] = Command(cmd, cmd_opts, regex=match, parser=parse)
    def const(self, key, value):
        """Add constant value to object"""
        self._operations[key] = Constant(value)
    def required(self, *args):
        """Add item(s) to list of required fields at comparison"""
        if args:
            for arg in args:
                if isinstance(arg, list):
                    for subarg in arg:
                        if subarg in self._operations:
                            self._operations[subarg].required = True
                elif isinstance(arg, str):
                    if arg in self._operations:
                        self._operations[arg].required = True

    def generate(self):
        '''Generate subclasses, defined by derived classes'''
        pass

    def update(self):
        '''Read object's files and commands. Triggers update() of subclasses'''
        outdict = { k: None for (k,v) in self._operations.items()}
        for key, op in self._operations.items():
            if op.valid() and outdict[key] is None:
                logging.debug("Updating key '%s'", key)
                data = op.update()
                if data is not None:
                    for subkey, subop in self._operations.items():
                        if not subop.valid(): continue
                        if outdict[subkey] is not None: continue
                        if key != subkey and op.ident() == subop.ident():
                            logging.debug("Updating subkey '%s'", subkey)
                            subdata = subop.match(data)
                            subdata = subop.parse(subdata)
                            outdict[subkey] = subdata
                    data = op.match(data)
                    data = op.parse(data)
                    outdict[key] = data
        for inst in self._instances:
            inst.update()
        self._data.update(outdict)

    def get(self, meta=False):
        """Get the object's and all subobjects' data as dict"""
        outdict = { k: None for (k,v) in self._operations.items()}
        for inst in self._instances:
            clsout = inst.get(meta=meta)
            outdict.update({inst.name : clsout})
        outdict.update(self._data)
        if meta:
            outdict["_meta"] = self.__repr__()
        return outdict
    def get_html(self, level=0):
        """Get the object's and all subobjects' data as collapsible HTML table used by get_html()"""
        s = ""
        s += "<button class=\"accordion\">{}</button>\n".format(self.name)
        s += "<div class=\"panel\">\n<table style=\"width:100vw\">\n"
        for k,v in self._data.items():
            if isinstance(v, list):
                s += "<tr>\n<td style=\"width: 20%\"><b>{}:</b></td>\n<td>{}</td>\n</tr>\n".format(k, ", ".join([str(x) for x in v]))
            else:
                s += "<tr>\n<td style=\"width: 20%\"><b>{}:</b></td>\n<td>{}</td>\n</tr>\n".format(k, v)
        for inst in self._instances:
            if len(self._data) > 0 and level > 0:
                s += "<tr>\n<td colspan=\"2\">\n{}</td>\n</tr>".format(inst.get_html(level+1))
            else:
                s += "<tr>\n<td>{}</td>\n</tr>".format(inst.get_html(level+1))
        s += "</table>\n</div>\n"
        return s

    def get_json(self, sort=False, intend=4, meta=True):
        """Get the object's and all subobjects' data as JSON document (string)"""
        outdict = self.get(meta=meta)
        return json.dumps(outdict, sort_keys=sort, indent=intend)

    def get_config(self):
        """Get the object's and all subobjects' configuration as JSON document (string)"""
        outdict = {}
        selfdict = {}
        selfdict["Type"] = str(self.__class__.__name__)
        selfdict["ClassType"] = "InfoGroup"
        if len(self.files) > 0:
            outfiles = {}
            for key in self.files:
                val = self.files.get(key, None)
                outfiles[key] = get_config_file(val)
            outdict.update({"Files" : outfiles})
        if len(self.commands) > 0:
            outcmds = {}
            for key in self.commands:
                val = self.commands.get(key, None)
                outcmds[key] = get_config_cmd(val)
            outdict.update({"Commands" : outcmds})

        if len(self.constants) > 0:
            outconst = {}
            for key in self.constants:
                outconst[key] = self.constants[key]
            outdict.update({"Constants" : outconst})
        outdict["Config"] = selfdict
        for inst in self._instances:
            outdict.update({inst.name : inst.get_config()})
        return outdict
# This is a starting point to implement a json-schema for MachineState
#    def get_schema(self):
#        schemedict = {}
#        pdict = {}
#        clsname = self.name.lower()
#        surl = "https://rrze-hpc.github.io/MachineState/scheme/{}.schema.json".format(clsname)
#        schemedict["$schema"] = "http://json-schema.org/draft-07/schema#"
#        schemedict["$id"] = surl
#        schemedict["title"] = self.name
#        schemedict["description"] = self.name
#        schemedict["type"] = "object"
#        schemedict["required"] = list(self.required4equal)

#        for key in self.files:
#            vtype = "string"
#            itype = None
#            fname, _, parse = self.files[key]
#            if parse in [int, tobytes, tohertz]:
#                vtype == "integer"
#            if parse in [tointlist, tohertzlist, tostrlist]:
#                vtype == "array"
#                itype == "integer"
#                if parse == tostrlist:
#                    itype == "string"
#            pdict[key] = {"type" : vtype, "description" : fname}
#            if itype:
#                pdict[key]["items"] = {"type" : itype}
#        for key in self.commands:
#            vtype = "string"
#            itype = None
#            cname, _, _, parse = self.commands[key]
#            if parse in [int, tobytes, tohertz]:
#                vtype == "integer"
#            if parse in [tointlist, tohertzlist, tostrlist]:
#                vtype == "array"
#                itype == "integer"
#                if parse == tostrlist:
#                    itype == "string"
#            pdict[key] = {"type" : vtype, "description" : fname}
#            if itype:
#                pdict[key]["items"] = {"type" : itype}
#        schemedict["properties"] = pdict
#        return schemedict

    def compare(self, other):
        """Compare object with another object-like structure like Class,
           dict, JSON document or path to JSON file"""
        self_meta = False
        def valuecmp(key, cls, left, right):
            """Compare two values used only internally in __eq__"""
            tcase = TestCase()
            estr = "key '{}' for class {}".format(key, cls)
            if isinstance(left, str) and isinstance(right, str):
                lmatch = re.match(r"^([\d\.]+).*", left)
                rmatch = re.match(r"^([\d\.]+).*", right)
                if lmatch and rmatch:
                    try:
                        left = float(lmatch.group(1))
                        right = float(rmatch.group(1))
                    except:
                        pass
            if ((isinstance(left, int) and isinstance(right, int)) or
                (isinstance(left, float) and isinstance(right, float))):
                try:
                    tcase.assertAlmostEqual(left, right, delta=left*0.2)
                except BaseException as exce:
                    print("ERROR: AlmostEqual check failed for {} (delta +/- 20%): {} <-> {}".format(estr, left, right))
                    return False
            elif left != right:
                print("ERROR: Equality check failed for {}: {} <-> {}".format(estr, left, right))
                return False
            return True

        # Load the other object
        if isinstance(other, str):
            if pexists(other):
                jsonfp = fopen(other)
                if jsonfp:
                    other = jsonfp.read().decode(ENCODING)
                    jsonfp.close()
            try:
                otherdict = json.loads(other)
                self_meta = True
            except:
                raise ValueError("`__eq__` musst be called on InfoGroup class, \
                                  dict, JSON or path to JSON file.")
        elif isinstance(other, InfoGroup):
            otherdict = other.get(meta=True)
            self_meta = True
        elif isinstance(other, dict):
            otherdict = other
            if "_meta" in otherdict:
                self_meta = True
        elif self.get() is None and other is None:
            return True
        else:
            raise ValueError("`__eq__` musst be called on InfoGroup class, dict, \
                              JSON or path to JSON file.")
        # After here only dicts allowed
        selfdict = self.get(meta=self_meta)
        clsname = self.__class__.__name__
        key_not_found = 'KEY_NOT_FOUND_IN_OTHER_DICT'
        instnames = [ inst.name for inst in self._instances ]
        selfkeys = [ k for k in selfdict if k not in instnames ]
        required4equal = [k for k in self._operations if self._operations[k].required]
        otherkeys = [ k for k in otherdict if k not in instnames ]

        if set(selfkeys) & set(required4equal) != set(required4equal):
            print("Required keys missing in object: {}".format(
                  ", ".join(set(required4equal) - set(selfkeys)))
                 )
        if set(otherkeys) & set(required4equal) != set(required4equal):
            print("Required keys missing in compare object: {}".format(
                  ", ".join(set(required4equal) - set(otherkeys)))
                 )

        inboth = set(selfkeys) & set(otherkeys)
        diff = {k:(selfdict[k], otherdict[k])
                for k in inboth
                if ((not valuecmp(k, clsname, selfdict[k], otherdict[k]))
                     and k in required4equal
                   )
               }
        diff.update({k:(selfdict[k], key_not_found)
                     for k in set(selfkeys) - inboth
                     if k in required4equal
                    })
        diff.update({k:(key_not_found, otherdict[k])
                     for k in set(otherkeys) - inboth
                     if k in required4equal
                    })
        for inst in self._instances:
            if inst.name in selfdict and inst.name in otherdict:
                instdiff = inst.compare(otherdict[inst.name])
                if len(instdiff) > 0:
                    diff[inst.name] = instdiff
        return diff
    def __eq__(self, other):
        diff = self.compare(other)
        return len(diff) == 0
    def _init_args(self):
        """Get list of tuples with __init__ arguments"""
        parameters = inspect.signature(self.__init__).parameters.values()
        arglist = [
            (p.name, getattr(self, p.name))
            for p in parameters
            if p.default is not getattr(self, p.name)
        ]
        return arglist

    def __repr__(self):
        cls = str(self.__class__.__name__)
        args = ", ".join(["{}={!r}".format(k,v) for k,v in self._init_args()])
        return "{}({})".format(cls, args)

class PathMatchInfoGroup(InfoGroup):
    '''Class for matching files in a folder and create subclasses for each path'''
    def __init__(self,
                 name=None,
                 extended=False,
                 anonymous=False,
                 searchpath=None,
                 match=None,
                 subclass=None,
                 subargs={}):
        super(PathMatchInfoGroup, self).__init__(extended=extended, name=name, anonymous=anonymous)
        self.searchpath = None
        self.match = None
        self.subargs = {}
        self.subclass = None

        if searchpath and isinstance(searchpath, str):
            if os.path.exists(os.path.dirname(searchpath)):
                self.searchpath = searchpath
        if match and isinstance(match, str):
            self.match = match

        if subargs and isinstance(subargs, dict):
            self.subargs = subargs

        if subclass:
            if callable(subclass) and type(subclass) == type(InfoGroup):
                self.subclass = subclass


    def generate(self):
        glist = []
        if self.searchpath and self.match and self.subclass:
            mat = re.compile(self.match)
            base = self.searchpath
            try:
                glist += sorted([int(mat.match(f).group(1)) for f in glob(base) if mat.match(f)])
            except ValueError:
                glist += sorted([mat.match(f).group(1) for f in glob(base) if mat.match(f)])
            for item in glist:
                cls = self.subclass(item,
                                    extended=self.extended,
                                    anonymous=self.anonymous,
                                    **self.subargs)
                cls.generate()
                self._instances.append(cls)
    def get_config(self):
        outdict = super(PathMatchInfoGroup, self).get_config()
        selfdict = {}
        selfdict["Type"] = str(self.__class__.__name__)
        selfdict["ClassType"] = "PathMatchInfoGroup"
        if self.searchpath:
            selfdict["SearchPath"] = str(self.searchpath)
        if self.match:
            selfdict["Regex"] = str(self.match)
        if self.subclass:
            selfdict["SubClass"] = str(self.subclass.__name__)
        if self.subargs:
            selfdict["SubArgs"] = str(self.subargs)
        outdict["Config"] = selfdict
        for inst in self._instances:
            outdict.update({inst.name : inst.get_config()})
        return outdict

class ListInfoGroup(InfoGroup):
    '''Class for creating subclasses based on a list given by the user. All subclasses have the same
    class type.
    '''
    def __init__(self,
                 name=None,
                 extended=False,
                 anonymous=False,
                 userlist=None,
                 subclass=None,
                 subargs=None):
        super(ListInfoGroup, self).__init__(extended=extended, name=name, anonymous=anonymous)
        self.userlist = userlist or []
        if isinstance(subclass, str) or isinstance(subclass, int) or isinstance(subclass, bool):
            self.subclass = None
        else:
            self.subclass = subclass
        self.subargs = subargs if isinstance(subargs, dict) else {}

    def generate(self):
        if self.userlist and self.subclass:
            for item in self.userlist:
                cls = self.subclass(item,
                                    extended=self.extended,
                                    anonymous=self.anonymous,
                                    **self.subargs)
                cls.generate()
                self._instances.append(cls)

    def get_config(self):
        outdict = super(ListInfoGroup, self).get_config()
        selfdict = {}
        selfdict["Type"] = str(self.__class__.__name__)
        selfdict["ClassType"] = "ListInfoGroup"
        if self.subclass:
            selfdict["SubClass"] = str(self.subclass.__name__)
        if self.subargs:
            selfdict["SubArgs"] = str(self.subargs)
        if self.userlist:
            selfdict["List"] = str(self.userlist)
        for inst in self._instances:
            outdict.update({inst.name : inst.get_config()})
        outdict["Config"] = selfdict
        return outdict

class MultiClassInfoGroup(InfoGroup):
    '''Class for creating subclasses based on a list of class types given by the user.
    '''
    def __init__(self,
                 name=None,
                 extended=False,
                 anonymous=False,
                 classlist=[],
                 classargs=[]):
        super(MultiClassInfoGroup, self).__init__(extended=extended, name=name, anonymous=anonymous)
        self.classlist = []
        self.classargs = []
        if len(classlist) == len(classargs):
            if classlist:
                valid = True
                for cls in classlist:
                    if not (callable(cls) and type(cls) == type(InfoGroup)):
                        valid = False
                        break
                if valid:
                    self.classlist = classlist
            if classargs:
                valid = True
                for cls in classargs:
                    if not isinstance(cls, dict):
                        valid = False
                        break
                    if valid:
                        self.classargs = classargs

    def generate(self):
        for cltype, clargs in zip(self.classlist, self.classargs):
            try:
                cls = cltype(extended=self.extended, anonymous=self.anonymous, **clargs)
                if cls:
                    cls.generate()
                    self._instances.append(cls)
            except BaseException as exce:
                #print("{}.generate: {}".format(cltype.__name__, exce))
                raise exce

    def get_config(self):
        outdict = super(MultiClassInfoGroup, self).get_config()
        outdict["Type"] = str(self.__class__.__name__)
        outdict["ClassType"] = "MultiClassInfoGroup"
        for cls, args in zip(self.classlist, self.classargs):
            outdict[str(cls.__name__)] = str(args)
        for inst in self._instances:
            outdict.update({inst.name : inst.get_config()})
        return outdict


class MachineStateInfo(InfoGroup):
    def __init__(self, extended=False, anonymous=False):
        super(MachineStateInfo, self).__init__(name="MachineState",
                                               anonymous=anonymous,
                                               extended=extended)
        self.const("Extended", self.extended)
        self.const("Anonymous", self.anonymous)
        self.const("Version", MACHINESTATE_VERSION)
        self.const("SchemaVersion", MACHINESTATE_SCHEMA_VERSION)
        self.const("Timestamp", datetime.now().ctime())
        self.required("SchemaVersion", "Extended", "Anonymous")


class MachineState(MultiClassInfoGroup):
    '''Main MachineState Class spawning all configuration specific subclasses'''
    def __init__(self,
                 extended=False,
                 executable=None,
                 anonymous=False,
                 loglevel=DEFAULT_LOGLEVEL,
                 dmifile=DMIDECODE_FILE,
                 likwid_enable=DO_LIKWID,
                 likwid_path=LIKWID_PATH,
                 nvidia_path=NVIDIA_PATH,
                 modulecmd=MODULECMD_PATH,
                 vecmd_path=VEOS_BASE,
                 clinfo_path=CLINFO_PATH):
        super(MachineState, self).__init__(extended=extended, anonymous=anonymous)
        self.loglevel = loglevel
        self.dmifile = dmifile
        self.likwid_enable = likwid_enable
        self.executable = executable
        self.likwid_path = likwid_path
        self.nvidia_path = nvidia_path
        self.modulecmd = modulecmd
        self.vecmd_path = vecmd_path
        self.clinfo_path = clinfo_path
        ostype = get_ostype()
        if ostype == "Linux":
            self.classlist = [
                MachineStateInfo,
                HostInfo,
                CpuInfo,
                OperatingSystemInfo,
                KernelInfo,
                Uptime,
                CpuTopology,
                NumaBalance,
                LoadAvg,
                MemInfo,
                CgroupInfo,
                WritebackInfo,
                WritebackWorkqueue,
                CpuFrequency,
                NumaInfo,
                CacheTopology,
                TransparentHugepages,
                PowercapInfo,
                Hugepages,
                CompilerInfo,
                MpiInfo,
                ShellEnvironment,
                PythonInfo,
                ClocksourceInfo,
                CoretempInfo,
                BiosInfo,
                ThermalZoneInfo,
                VulnerabilitiesInfo,
                UsersInfo,
                CpuAffinity,
            ]
            if extended:
                self.classlist.append(IrqAffinity)
            self.classargs = [{} for x in self.classlist]

            self.classlist.append(ModulesInfo)
            self.classargs.append({"modulecmd" : modulecmd})
            self.classlist.append(NvidiaSmiInfo)
            self.classargs.append({"nvidia_path" : nvidia_path})
            self.classlist.append(NecTsubasaInfo)
            self.classargs.append({"vecmd_path" : vecmd_path})
            self.classlist.append(DmiDecodeFile)
            self.classargs.append({"dmifile" : dmifile})
            self.classlist.append(ExecutableInfo)
            self.classargs.append({"executable" : executable})
            self.classlist.append(OpenCLInfo)
            self.classargs.append({"clinfo_path" : clinfo_path})
            if likwid_enable:
                if likwid_path is None or not pexists(likwid_path):
                    path = which("likwid-topology")
                    if path:
                        likwid_path = os.path.dirname(path)
                clargs = {"likwid_base" : likwid_path}
                self.classlist += [PrefetcherInfo, TurboInfo]
                self.classargs += [clargs, clargs]
        elif ostype == "Darwin":
            self.classlist = [
                MachineStateInfo,
                HostInfo,
                CpuInfoMacOS,
                OSInfoMacOS,
                CacheTopologyMacOS,
                CpuTopologyMacOS,
                CpuFrequencyMacOs,
                UptimeMacOs,
                UsersInfo,
                ShellEnvironment,
                PythonInfo,
                CompilerInfo,
                LoadAvgMacOs,
                MemInfoMacOS,
                MpiInfo,
                NumaInfoMacOS,
            ]
            self.classargs = [{} for x in self.classlist]
            self.classlist.append(OpenCLInfo)
            self.classargs.append({"clinfo_path" : clinfo_path})

    def get_config(self, sort=False, intend=4):
        outdict = {}
        for inst in self._instances:
            clsout = inst.get_config()
            outdict.update({inst.name : clsout})
        return json.dumps(outdict, sort_keys=sort, indent=intend)

    def get_html(self, level=0):
        s = ""
        s += "<table style=\"width:100vw\">\n"
#        for k,v in self._data.items():
#            if isinstance(v, list):
#                s += "<tr>\n\t<td>{}</td>\n\t<td>{}</td>\n</tr>\n".format(k, ", ".join([str(x) for x in v]))
#            else:
#                s += "<tr>\n\t<td>{}</td>\n\t<td>{}</td>\n</tr>\n".format(k, v)
        for inst in self._instances:
            s += "<tr>\n\t<td>{}</td>\n</tr>".format(inst.get_html(level+1))
        s += "</table>\n\n"
        return s


################################################################################
# Configuration Classes
################################################################################

################################################################################
# Infos about operating system
################################################################################
class OSInfoMacOS(InfoGroup):
    def __init__(self, extended=False, anonymous=False):
        super(OSInfoMacOS, self).__init__(anonymous=anonymous, extended=extended)
        self.name = "OperatingSystemInfo"
        ostype = get_ostype()
        self.const("Type", ostype)
        self.required("Type")
        self.addc("Version", "sysctl", "-n kern.osproductversion", r"([\d\.]+)")
        self.required("Version")

class OperatingSystemInfo(InfoGroup):
    def __init__(self, extended=False, anonymous=False):
        super(OperatingSystemInfo, self).__init__(anonymous=anonymous, extended=extended)
        self.name = "OperatingSystemInfo"
        ostype = get_ostype()
        self.const("Type", ostype)
        self.required("Type")
        self.addf("Name", "/etc/os-release", r"NAME=[\"]*([^\"]+)[\"]*\s*")
        self.addf("Version", "/etc/os-release", r"VERSION=[\"]*([^\"]+)[\"]*\s*")

        self.required(["Name", "Version"])
        if extended:
            self.addf("URL", "/etc/os-release", r"HOME_URL=[\"]*([^\"]+)[\"]*\s*")

################################################################################
# Infos about NUMA balancing
################################################################################
class NumaBalance(InfoGroup):
    def __init__(self, extended=False, anonymous=False):
        super(NumaBalance, self).__init__(extended=extended, anonymous=anonymous)
        self.name = "NumaBalancing"
        base = "/proc/sys/kernel"
        regex = r"(\d+)"
        self.addf("Enabled", pjoin(base, "numa_balancing"), regex, tobool)
        self.required("Enabled")
        if extended:
            names = ["ScanDelayMs", "ScanPeriodMaxMs", "ScanPeriodMinMs", "ScanSizeMb"]
            files = ["numa_balancing_scan_delay_ms", "numa_balancing_scan_period_max_ms",
                     "numa_balancing_scan_period_min_ms", "numa_balancing_scan_size_mb"]
            for key, fname in zip(names, files):
                self.addf(key, pjoin(base, fname), regex, int)
                self.required(key)

################################################################################
# Infos about the host
################################################################################
class HostInfo(InfoGroup):
    def __init__(self, extended=False, anonymous=False):
        super(HostInfo, self).__init__(anonymous=anonymous, extended=extended)
        self.name = "HostInfo"
        if not anonymous:
            self.addc("Hostname", "hostname", "-s", r"(.+)")
            if extended:
                self.addc("Domainname", "hostname", "-d", r"(.+)")
                self.addc("FQDN", "hostname", "-f", r"(.+)")

################################################################################
# Infos about the CPU
################################################################################

class CpuInfoMacOS(InfoGroup):
    def __init__(self, extended=False, anonymous=False):
        super(CpuInfoMacOS, self).__init__(name="CpuInfo", extended=extended, anonymous=anonymous)
        self.const("MachineType", platform.machine())
        self.addc("Vendor", "sysctl", "-a", r"machdep.cpu.vendor: (.*)")
        self.addc("Name", "sysctl", "-a", r"machdep.cpu.brand_string: (.*)")
        self.addc("Family", "sysctl", "-a", r"machdep.cpu.family: (\d+)", int)
        self.addc("Model", "sysctl", "-a", r"machdep.cpu.model: (\d+)", int)
        self.addc("Stepping", "sysctl", "-a", r"machdep.cpu.stepping: (\d+)", int)
        if extended:
            self.addc("Flags", "sysctl", "-a", r"machdep.cpu.features: (.*)", tostrlist)
            self.addc("ExtFlags", "sysctl", "-a", r"machdep.cpu.extfeatures: (.*)", tostrlist)
            self.addc("Leaf7Flags", "sysctl", "-a", r"machdep.cpu.leaf7_features: (.*)", tostrlist)
            self.addc("Microcode", "sysctl", "-a", r"machdep.cpu.microcode_version: (.*)")
            self.addc("ExtFamily", "sysctl", "-a", r"machdep.cpu.extfamily: (\d+)", int)
            self.addc("ExtModel", "sysctl", "-a", r"machdep.cpu.extmodel: (\d+)", int)
        self.required(["Vendor", "Family", "Model", "Stepping"])

class CpuInfo(InfoGroup):
    def __init__(self, extended=False, anonymous=False):
        super(CpuInfo, self).__init__(name="CpuInfo", extended=extended, anonymous=anonymous)
        march = platform.machine()
        self.const("MachineType", march)

        if march in ["x86_64", "i386"]:
            self.addf("Vendor", "/proc/cpuinfo", r"vendor_id\s+:\s(.*)")
            self.addf("Name", "/proc/cpuinfo", r"model name\s+:\s(.+)")
            self.addf("Family", "/proc/cpuinfo", r"cpu family\s+:\s(.+)", int)
            self.addf("Model", "/proc/cpuinfo", r"model\s+:\s(.+)", int)
            self.addf("Stepping", "/proc/cpuinfo", r"stepping\s+:\s(.+)", int)
        elif march in ["aarch64"]:
            self.addf("Vendor", "/proc/cpuinfo", r"CPU implementer\s+:\s([x0-9a-fA-F]+)")
            self.addf("Family", "/proc/cpuinfo", r"CPU architecture\s*:\s([x0-9a-fA-F]+)", int)
            self.addf("Model", "/proc/cpuinfo", r"CPU variant\s+:\s([x0-9a-fA-F]+)", int)
            self.addf("Stepping", "/proc/cpuinfo", r"CPU revision\s+:\s([x0-9a-fA-F]+)", int)
            self.addf("Variant", "/proc/cpuinfo", r"CPU part\s+:\s([x0-9a-fA-F]+)", int)
        elif march in ["ppc64le", "ppc64"]:
            self.addf("Platform", "/proc/cpuinfo", r"platform\s+:\s(.*)")
            self.addf("Name", "/proc/cpuinfo", r"model\s+:\s(.+)")
            self.addf("Family", "/proc/cpuinfo", r"cpu\s+:\s(POWER\d+).*")
            self.addf("Model", "/proc/cpuinfo", r"model\s+:\s(.+)")
            self.addf("Stepping", "/proc/cpuinfo", r"revision\s+:\s(.+)")

        
        if pexists("/sys/devices/system/cpu/smt/active"):
            self.addf("SMT", "/sys/devices/system/cpu/smt/active", r"(\d+)", tobool)
            self.required("SMT")
        if extended:
            if march in ["x86_64", "i386"]:
                self.addf("Flags", "/proc/cpuinfo", r"flags\s+:\s(.+)", tostrlist)
                self.addf("Microcode", "/proc/cpuinfo", r"microcode\s+:\s(.+)")
                self.addf("Bugs", "/proc/cpuinfo", r"bugs\s+:\s(.+)", tostrlist)
                self.required("Microcode")
            elif march in ["aarch64"]:
                self.addf("Flags", "/proc/cpuinfo", r"Features\s+:\s(.+)", tostrlist)

        self.required(["Vendor", "Family", "Model", "Stepping"])

################################################################################
# CPU Topology
################################################################################
class CpuTopologyMacOSClass(InfoGroup):
    def __init__(self, ident, extended=False, anonymous=False, ncpu=1, ncores=1, ncores_pack=1):
        super(CpuTopologyMacOSClass, self).__init__(
            name="Cpu{}".format(ident), anonymous=anonymous, extended=extended)
        self.ident = ident
        self.ncpu = ncpu
        self.ncores = ncores
        self.ncores_pack = ncores_pack
        smt = ncpu/ncores
        self.const("ThreadId", int(ident % smt))
        self.const("CoreId", int(ident//smt))
        self.const("PackageId", int(ident//ncores_pack))
        self.const("HWThread", ident)
        self.required("CoreId", "PackageId", "HWThread", "ThreadId")

class CpuTopologyMacOS(ListInfoGroup):
    def __init__(self, extended=False, anonymous=False):
        super(CpuTopologyMacOS, self).__init__(
            name="CpuTopology", anonymous=anonymous, extended=extended)
        ncpu = process_cmd(("sysctl", "-a", r"hw.logicalcpu: (\d+)", int))
        ncores_pack = process_cmd(("sysctl", "-a", r"machdep.cpu.cores_per_package: (\d+)", int))
        ncores = process_cmd(("sysctl", "-a", r"machdep.cpu.core_count: (\d+)", int))
        if isinstance(ncpu, int) and isinstance(ncores_pack, int) and isinstance(ncores, int):
            self.userlist = list(range(ncpu))
            self.subclass = CpuTopologyMacOSClass
            self.subargs = {"ncpu" : ncpu, "ncores" : ncores, "ncores_pack" : ncores_pack}
            self.const("NumHWThreads", ncpu)
            self.const("SMTWidth", ncpu//ncores)
            self.const("NumCores", ncores)
            self.const("NumSockets", ncpu//ncores_pack)
            self.const("NumNUMANodes", ncpu//ncores_pack)

class CpuTopologyClass(InfoGroup):
    def __init__(self, ident, extended=False, anonymous=False):
        super(CpuTopologyClass, self).__init__(
            name="Cpu{}".format(ident), anonymous=anonymous, extended=extended)
        self.ident = ident
        base = "/sys/devices/system/cpu/cpu{}/topology".format(ident)
        self.addf("CoreId", pjoin(base, "core_id"), r"(\d+)", int)
        self.addf("PackageId", pjoin(base, "physical_package_id"), r"(\d+)", int)
        self.const("HWThread", ident)
        self.const("ThreadId", CpuTopologyClass.getthreadid(ident))
        self.required("CoreId", "PackageId", "HWThread", "ThreadId")

    @staticmethod
    def getthreadid(hwthread):
        base = "/sys/devices/system/cpu/cpu{}/topology/thread_siblings_list".format(hwthread)
        outfp = fopen(base)
        tid = 0
        if outfp:
            tid = 0
            data = outfp.read().decode(ENCODING).strip()
            dlist = data.split(",")
            if len(dlist) == 1:
                tid = 0
            elif len(dlist) > 1:
                tid = dlist.index(str(hwthread))
            elif "-" in data:
                dlist = data.split("-")
                if len(dlist) > 1:
                    trange = range(int(dlist[0]), int(dlist[1])+1)
                    tid = trange.index(hwthread)
            outfp.close
        return tid


class CpuTopology(PathMatchInfoGroup):
    def __init__(self, extended=False, anonymous=False):
        super(CpuTopology, self).__init__(extended=extended, anonymous=anonymous)
        self.name = "CpuTopology"
        self.searchpath = "/sys/devices/system/cpu/cpu*"
        self.match = r".*/cpu(\d+)$"
        self.subclass = CpuTopologyClass
        self.const("NumHWThreads", CpuTopology.getnumcpus())
        self.const("NumNUMANodes", CpuTopology.getnumnumanodes())
        self.const("SMTWidth", CpuTopology.getsmtwidth())
        self.const("NumSockets", CpuTopology.getnumpackages())
        self.const("NumCores", CpuTopology.getnumcores())

    @staticmethod
    def getnumcpus():
        searchpath = "/sys/devices/system/cpu/cpu*"
        match = r".*/cpu(\d+)$"
        if searchpath and match and pexists(os.path.dirname(searchpath)):
            mat = re.compile(match)
            base = searchpath
            glist = sorted([int(mat.match(f).group(1)) for f in glob(base) if mat.match(f)])
            return len(glist)
        return 0
    @staticmethod
    def getnumnumanodes():
        searchpath = "/sys/devices/system/node/node*"
        match = r".*/node(\d+)$"
        if searchpath and match and pexists(os.path.dirname(searchpath)):
            mat = re.compile(match)
            base = searchpath
            glist = sorted([int(mat.match(f).group(1)) for f in glob(base) if mat.match(f)])
            return len(glist)
        return 0
    def getsmtwidth():
        filefp = fopen("/sys/devices/system/cpu/cpu0/topology/thread_siblings_list")
        if filefp:
            data = filefp.read().decode(ENCODING).strip()
            filefp.close()
            return len(re.split(r",", data))
        return 1
    def getnumpackages():
        flist = glob("/sys/devices/system/cpu/cpu*/topology/physical_package_id")
        plist = []
        for fname in flist:
            filefp = fopen(fname)
            if filefp:
                data = filefp.read().decode(ENCODING).strip()
                if data not in plist:
                    plist.append(data)
                filefp.close()
        if len(plist) > 0:
            return len(plist)
        return 1
    def getnumcores():
        flist = glob("/sys/devices/system/cpu/cpu*/topology/core_id")
        plist = []
        for fname in flist:
            filefp = fopen(fname)
            if filefp:
                data = filefp.read().decode(ENCODING).strip()
                if data not in plist:
                    plist.append(data)
                filefp.close()
        return len(plist) * CpuTopology.getnumpackages()

################################################################################
# CPU Frequency
################################################################################
class CpuFrequencyMacOsCpu(InfoGroup):
    def __init__(self, extended=False, anonymous=False):
        super(CpuFrequencyMacOsCpu, self).__init__(extended=extended, anonymous=anonymous)
        self.name = "Cpus"
        self.addc("MaxFreq", "sysctl", "-a", r"hw.cpufrequency_max: (\d+)", int)
        self.addc("MinFreq", "sysctl", "-a", r"hw.cpufrequency_min: (\d+)", int)

class CpuFrequencyMacOsBus(InfoGroup):
    def __init__(self, extended=False, anonymous=False):
        super(CpuFrequencyMacOsBus, self).__init__(extended=extended, anonymous=anonymous)
        self.name = "Bus"
        self.addc("MaxFreq", "sysctl", "-a", r"hw.busfrequency_max: (\d+)", int)
        self.addc("MinFreq", "sysctl", "-a", r"hw.busfrequency_min: (\d+)", int)

class CpuFrequencyMacOs(MultiClassInfoGroup):
    def __init__(self, extended=False, anonymous=False):
        super(CpuFrequencyMacOs, self).__init__(extended=extended, anonymous=anonymous)
        self.name = "CpuFrequency"
        self.classlist = [CpuFrequencyMacOsCpu, CpuFrequencyMacOsBus]
        self.classargs = [{} for c in self.classlist]
        self.addc("TimerFreq", "sysctl", "-a", r"hw.tbfrequency: (\d+)", int)

class CpuFrequencyClass(InfoGroup):
    def __init__(self, ident, extended=False, anonymous=False):
        super(CpuFrequencyClass, self).__init__(
            name="Cpu{}".format(ident), anonymous=anonymous, extended=extended)
        self.ident = ident
        base = "/sys/devices/system/cpu/cpu{}/cpufreq".format(ident)
        if pexists(pjoin(base, "scaling_max_freq")):
            self.addf("MaxFreq", pjoin(base, "scaling_max_freq"), r"(\d+)", tohertz)
        if pexists(pjoin(base, "scaling_max_freq")):
            self.addf("MinFreq", pjoin(base, "scaling_min_freq"), r"(\d+)", tohertz)
        if pexists(pjoin(base, "scaling_governor")):
            self.addf("Governor", pjoin(base, "scaling_governor"), r"(.+)")
        if pexists(pjoin(base, "energy_performance_preference")):
            fname = pjoin(base, "energy_performance_preference")
            self.addf("EnergyPerfPreference", fname, r"(.+)")
        self.required(list(self.files.keys()))

class CpuFrequency(PathMatchInfoGroup):
    def __init__(self, extended=False, anonymous=False):
        super(CpuFrequency, self).__init__(extended=extended, anonymous=anonymous)
        self.name = "CpuFrequency"
        base = "/sys/devices/system/cpu/cpu0/cpufreq"
        if pexists(base):
            self.searchpath = "/sys/devices/system/cpu/cpu*"
            self.match = r".*/cpu(\d+)$"
            self.subclass = CpuFrequencyClass
            if pexists(pjoin(base, "scaling_driver")):
                self.addf("Driver", pjoin(base, "scaling_driver"), r"(.*)")
                self.required("Driver")
            if extended:
                if pexists(pjoin(base, "cpuinfo_transition_latency")):
                    fname = pjoin(base, "cpuinfo_transition_latency")
                    self.addf("TransitionLatency", fname, r"(\d+)", int)
                if pexists(pjoin(base, "cpuinfo_max_freq")):
                    self.addf("MaxAvailFreq", pjoin(base, "cpuinfo_max_freq"), r"(\d+)", tohertz)
                if pexists(pjoin(base, "cpuinfo_min_freq")):
                    self.addf("MinAvailFreq", pjoin(base, "cpuinfo_min_freq"), r"(\d+)", tohertz)
                if pexists(pjoin(base, "scaling_available_frequencies")):
                    fname = pjoin(base, "scaling_available_frequencies")
                    self.addf("AvailFrequencies", fname, r"(.*)", tohertzlist)
                if pexists(pjoin(base, "scaling_available_governors")):
                    fname = pjoin(base, "scaling_available_governors")
                    self.addf("AvailGovernors", fname, r"(.*)", tostrlist)
                if pexists(pjoin(base, "energy_performance_available_preferences")):
                    fname = pjoin(base, "energy_performance_available_preferences")
                    self.addf("AvailEnergyPerfPreferences", fname, r"(.*)", tostrlist)

################################################################################
# NUMA Topology
################################################################################
class NumaInfoMacOSClass(InfoGroup):
    def __init__(self, node, anonymous=False, extended=False):
        super(NumaInfoMacOSClass, self).__init__(
            name="NumaNode{}".format(node), anonymous=anonymous, extended=extended)
        self.node = node
        self.addc("MemTotal", "sysctl", "-a", r"hw.memsize: (\d+)", int)
        self.addc("MemFree", "sysctl", "-a", r"vm.page_free_count: (\d+)", MemInfoMacOS.pagescale)
        self.addc("CpuList", "sysctl", "-a", r"hw.cacheconfig: (\d+)", NumaInfoMacOSClass.cpulist)
    @staticmethod
    def cpulist(value):
        ncpu = process_cmd(("sysctl", "-n hw.ncpu", r"(\d+)", int))
        clist = []
        if isinstance(ncpu, int):
            for i in range(ncpu//int(value)):
                clist.append(list(range(i*ncpu, (i+1)*ncpu)))
        return clist

class NumaInfoMacOS(ListInfoGroup):
    def __init__(self, anonymous=False, extended=False):
        super(NumaInfoMacOS, self).__init__(name="NumaInfo", anonymous=anonymous, extended=extended)
        self.subclass = NumaInfoMacOSClass
        num_packs = process_cmd(("sysctl", "-n hw.packages", r"(\d+)", int))
        if num_packs is not None and num_packs > 0:
            self.userlist = list(range(num_packs))

class NumaInfoHugepagesClass(InfoGroup):
    def __init__(self, size, extended=False, anonymous=False, node=0):
        super(NumaInfoHugepagesClass, self).__init__(name="Hugepages-{}".format(size),
                                                     extended=extended,
                                                     anonymous=anonymous)
        self.size = size
        self.node = node
        base = "/sys/devices/system/node/node{}/hugepages/hugepages-{}".format(node, size)
        self.addf("Count", pjoin(base, "nr_hugepages"), r"(\d+)", int)
        self.addf("Free", pjoin(base, "free_hugepages"), r"(\d+)", int)
        self.required(["Count", "Free"])

class NumaInfoClass(PathMatchInfoGroup):
    def __init__(self, node, anonymous=False, extended=False):
        super(NumaInfoClass, self).__init__(anonymous=anonymous, extended=extended)
        self.node = node
        self.name = "NumaNode{}".format(node)
        base = "/sys/devices/system/node/node{}".format(node)
        meminfo = pjoin(base, "meminfo")
        prefix = "Node {}".format(node)
        regex = r"(\d+\s[kKMG][B])"
        self.addf("MemTotal", meminfo, r"{} MemTotal:\s+{}".format(prefix, regex), tobytes)
        self.addf("MemFree", meminfo, r"{} MemFree:\s+{}".format(prefix, regex), tobytes)
        self.addf("MemUsed", meminfo, r"{} MemUsed:\s+{}".format(prefix, regex), tobytes)
        self.addf("Distances", pjoin(base, "distance"), r"(.*)", tointlist)
        self.addf("CpuList", pjoin(base, "cpulist"), r"(.*)", tointlist)

        if extended:
            self.addf("Writeback", meminfo, r"{} Writeback:\s+{}".format(prefix, regex), tobytes)

        self.required("MemTotal", "MemFree", "CpuList")
        self.searchpath = "/sys/devices/system/node/node{}/hugepages/hugepages-*".format(node)
        self.match = r".*/hugepages-(\d+[kKMG][B])$"
        self.subclass = NumaInfoHugepagesClass
        self.subargs = {"node" : node}

class NumaInfo(PathMatchInfoGroup):
    def __init__(self, extended=False, anonymous=False):
        super(NumaInfo, self).__init__(name="NumaInfo", extended=extended, anonymous=anonymous)
        self.searchpath = "/sys/devices/system/node/node*"
        self.match = r".*/node(\d+)$"
        self.subclass = NumaInfoClass

################################################################################
# Cache Topology
################################################################################
class CacheTopologyMacOSClass(InfoGroup):
    def __init__(self, ident, extended=False, anonymous=False):
        super(CacheTopologyMacOSClass, self).__init__(
            name=ident.upper(), extended=extended, anonymous=anonymous)
        self.ident = ident
        self.addc("Size", "sysctl", "-n hw.{}cachesize".format(ident), r"(\d+)", int)
        self.const("Level", re.match(r"l(\d+)[id]*", ident).group(1))
        if re.match(r"l\d+([id]*)", ident).group(1) == 'i':
            self.const("Type", "Instruction")
        elif re.match(r"l\d+([id]*)", ident).group(1) == 'd':
            self.const("Type", "Data")
        else:
            self.const("Type", "Unified")
        self.const("CpuList", CacheTopologyMacOSClass.getcpulist(ident))
        if extended:
            self.addc("CoherencyLineSize", "sysctl", "-n hw.cachelinesize", r"(\d+)", int)
            key = "machdep.cpu.cache.{}_associativity".format(self.name)
            out = process_cmd(("sysctl", "-n {}".format(key), r"(\d+)", int))
            if isinstance(out, int):
                self.addc("Associativity", "sysctl", "-n {}".format(key), r"(\d+)", int)
    @staticmethod
    def getcpulist(arg):
        clist = []
        level = re.match(r"l(\d+)[id]*", arg).group(1)
        if level and int(level) > 0:
            ncpus = process_cmd(("sysctl", "-n hw.ncpu", r"(\d+)", int))
            cconfig = process_cmd(("sysctl", "-n hw.cacheconfig", r"([\d\s]+)", tointlist))
            if cconfig and ncpus:
                if len(cconfig) > int(level):
                    sharedbycount = int(cconfig[int(level)])
                    for i in range(ncpus//sharedbycount):
                        clist.append(list(range(i*sharedbycount, (i+1)*sharedbycount)))
        return clist



class CacheTopologyMacOS(ListInfoGroup):
    def __init__(self, extended=False, anonymous=False):
        super(CacheTopologyMacOS, self).__init__(anonymous=anonymous, extended=extended)
        self.name = "CacheTopology"
        self.userlist = ["l1i", "l1d", "l2", "l3"]
        self.subclass = CacheTopologyMacOSClass



class CacheTopologyClass(InfoGroup):
    def __init__(self, ident, extended=False, anonymous=False):
        super(CacheTopologyClass, self).__init__(
            name="L{}".format(ident), extended=extended, anonymous=anonymous)
        self.ident = ident
        base = "/sys/devices/system/cpu/cpu0/cache/index{}".format(ident)
        fparse = CacheTopologyClass.kBtoBytes
        if pexists(base):
            self.addf("Size", pjoin(base, "size"), r"(\d+)", fparse)
            self.addf("Level", pjoin(base, "level"), r"(\d+)", int)
            self.addf("Type", pjoin(base, "type"), r"(.+)")
            self.const("CpuList", CacheTopologyClass.getcpulist(ident))
            if extended:
                self.addf("Sets", pjoin(base, "number_of_sets"), r"(\d+)", int)
                self.addf("Associativity", pjoin(base, "ways_of_associativity"), r"(\d+)", int)
                self.addf("CoherencyLineSize", pjoin(base, "coherency_line_size"), r"(\d+)", fparse)
                phys_line_part = pjoin(base, "physical_line_partition")
                if pexists(phys_line_part):

                    self.addf("PhysicalLineSize", phys_line_part, r"(\d+)", fparse)
                alloc_policy = pjoin(base, "allocation_policy")
                if pexists(alloc_policy):
                    self.addf("AllocPolicy", alloc_policy, r"(.+)")
                write_policy = pjoin(base, "write_policy")
                if pexists(write_policy):
                    self.addf("WritePolicy", write_policy, r"(.+)", int)
        self.required(list(self.files.keys()))
        #"CpuList" : (pjoin(self.searchpath, "shared_cpu_list"), r"(.+)", tointlist),
    @staticmethod
    def getcpulist(arg):
        base = "/sys/devices/system/cpu/cpu*"
        cmat = re.compile(r".*/cpu(\d+)$")
        cpus = sorted([int(cmat.match(x).group(1)) for x in glob(base) if cmat.match(x)])
        cpulist = []
        slist = []
        cpath = "cache/index{}/shared_cpu_list".format(arg)
        for cpu in cpus:
            path = pjoin("/sys/devices/system/cpu/cpu{}".format(cpu), cpath)
            filefp = fopen(path)
            if filefp:
                data = filefp.read().decode(ENCODING).strip()
                clist = tointlist(data)
                if str(clist) not in slist:
                    cpulist.append(clist)
                    slist.append(str(clist))
                filefp.close()
        return cpulist
    @staticmethod
    def kBtoBytes(value):
        return tobytes("{} kB".format(value))
    def get(self, meta=True):
        d = super(CacheTopologyClass, self).get(meta=meta)
        if "Level" in d:
            self.name = "L{}".format(d["Level"])
            if "Type" in d:
                ctype = d["Type"]
                if ctype == "Data":
                    self.name += "D"
                elif ctype == "Instruction":
                    self.name += "I"
        return d

class CacheTopology(PathMatchInfoGroup):
    def __init__(self, extended=False, anonymous=False):
        super(CacheTopology, self).__init__(anonymous=anonymous, extended=extended)
        self.name = "CacheTopology"
        self.searchpath = "/sys/devices/system/cpu/cpu0/cache/index*"
        self.match = r".*/index(\d+)$"
        self.subclass = CacheTopologyClass

################################################################################
# Infos about the uptime of the system
################################################################################
class UptimeMacOs(InfoGroup):
    def __init__(self, extended=False, anonymous=False):
        super(UptimeMacOs, self).__init__(name="Uptime", extended=extended, anonymous=anonymous)
        timematch = re.compile(r"\d+:\d+.*\s+(\d+:\d+).*")
        self.addc("Uptime", "uptime", cmd_opts=None, match=r"(.*)", parse=UptimeMacOs.parsetime)
        self.addc("UptimeReadable", "uptime", None, None, UptimeMacOs.parsereadable)
        self.required("Uptime")
    @staticmethod
    def parsetime(string):
        timematch = re.compile(r"\d+:\d+.*\s+(\d+):(\d+).*")
        daymatch = re.compile(r"\d+:\d+\s+up (\d+) days.*")
        tm = timematch.match(string)
        if tm:
            days = 0
            dm = daymatch.match(string)
            if dm:
                days = dm.group(1)
            hours, minutes = tm.groups()
            uptime = int(days) * 86400 + int(hours) * 3600 + int(minutes) * 60
            return float(uptime)
        return None
    @staticmethod
    def parsereadable(string):
        uptime = UptimeMacOs.parsetime(string)
        return Uptime.totimedelta(uptime)


class Uptime(InfoGroup):
    def __init__(self, extended=False, anonymous=False):
        super(Uptime, self).__init__(name="Uptime", extended=extended, anonymous=anonymous)
        fname = "/proc/uptime"
        self.addf("Uptime", fname, r"([\d\.]+)\s+[\d\.]+", float)
        self.addf("UptimeReadable", fname, r"([\d\.]+)\s+[\d\.]+", Uptime.totimedelta)

        self.required("Uptime")
        if extended:
            self.addf("CpusIdle", fname, r"[\d\.]+\s+([\d\.]+)", float)
    @staticmethod
    def totimedelta(value):
        ivalue = int(float(value))
        msec = int((float(value) - ivalue)*1000)
        minutes = int(ivalue/60)
        hours = int(minutes/60)
        days = int(hours/24)
        weeks = int(days/7)
        seconds = ivalue % 60
        date = datetime.now() - timedelta(weeks=weeks,
                                          days=days,
                                          hours=hours,
                                          minutes=minutes,
                                          seconds=seconds,
                                          milliseconds=msec)
        return date.ctime()

################################################################################
# Infos about the load of the system
################################################################################
class LoadAvgMacOs(InfoGroup):
    def __init__(self, extended=False, anonymous=False):
        super(LoadAvgMacOs, self).__init__(name="LoadAvg", extended=extended, anonymous=anonymous)
        self.addc("LoadAvg1m", "uptime", None, r".*load averages:\s+([\d\.]+)", float)
        self.addc("LoadAvg5m", "uptime", None, r".*load averages:\s+[\d\.]+\s+([\d+\.]+)", float)
        self.addc("LoadAvg15m", "uptime", None, r".*load averages:\s+[\d\.]+\s+[\d+\.]+\s+([\d+\.]+)", float)


class LoadAvg(InfoGroup):
    def __init__(self, extended=False, anonymous=False):
        super(LoadAvg, self).__init__(name="LoadAvg", extended=extended, anonymous=anonymous)
        self.addf("LoadAvg1m", "/proc/loadavg", r"([\d\.]+)", float)
        self.addf("LoadAvg5m", "/proc/loadavg", r"[\d\.]+\s+([\d+\.]+)", float)
        self.addf("LoadAvg15m", "/proc/loadavg", r"[\d\.]+\s+[\d+\.]+\s+([\d+\.]+)", float)
        #self.required(["LoadAvg15m"])
        if extended:
            rpmatch = r"[\d+\.]+\s+[\d+\.]+\s+[\d+\.]+\s+(\d+)"
            self.addf("RunningProcesses", "/proc/loadavg", rpmatch, int)
            apmatch = r"[\d+\.]+\s+[\d+\.]+\s+[\d+\.]+\s+\d+/(\d+)"
            self.addf("AllProcesses", "/proc/loadavg", apmatch, int)


################################################################################
# Infos about the memory of the system
################################################################################
class MemInfoMacOS(InfoGroup):
    def __init__(self, extended=False, anonymous=False):
        super(MemInfoMacOS, self).__init__(name="MemInfo", extended=extended, anonymous=anonymous)
        self.addc("MemTotal", "sysctl", "-a", r"hw.memsize: (\d+)", int)
        self.addc("MemFree", "sysctl", "-a", r"vm.page_free_count: (\d+)", MemInfoMacOS.pagescale)
        self.addc("SwapTotal", "sysctl", "-a", r"vm.swapusage: total =\s+([\d\,M]+)", MemInfoMacOS.tobytes)
        self.addc("SwapFree", "sysctl", "-a", r"vm.swapusage:.*free =\s+([\d\,M]+)", MemInfoMacOS.tobytes)
        self.required(["MemFree", "MemTotal"])
    @staticmethod
    def pagescale(string):
        pagesize = process_cmd(("sysctl", "-n vm.pagesize", r"(\d+)", int))
        return int(string) * pagesize
    def tobytes(string):
        return int(float(string) * 1024**2)

class MemInfo(InfoGroup):
    def __init__(self, extended=False, anonymous=False):
        super(MemInfo, self).__init__(name="MemInfo", extended=extended, anonymous=anonymous)
        fname = "/proc/meminfo"
        self.addf("MemTotal", fname, r"MemTotal:\s+(\d+\s[kKMG][B])", tobytes)
        self.addf("MemAvailable", fname, r"MemAvailable:\s+(\d+\s[kKMG][B])", tobytes)
        self.addf("MemFree", fname, r"MemFree:\s+(\d+\s[kKMG][B])", tobytes)
        self.addf("SwapTotal", fname, r"SwapTotal:\s+(\d+\s[kKMG][B])", tobytes)
        self.addf("SwapFree", fname, r"SwapFree:\s+(\d+\s[kKMG][B])", tobytes)
        if extended:
            self.addf("Buffers", fname, r"Buffers:\s+(\d+\s[kKMG][B])", tobytes)
            self.addf("Cached", fname, r"Cached:\s+(\d+\s[kKMG][B])", tobytes)
        self.required(["MemFree", "MemTotal"])

################################################################################
# Infos about the kernel
################################################################################
class KernelSchedInfo(InfoGroup):
    def __init__(self, extended=False, anonymous=False):
        super(KernelSchedInfo, self).__init__(name="KernelSchedInfo",
                                              extended=extended,
                                              anonymous=anonymous)
        base = "/proc/sys/kernel"
        self.addf("RealtimeBandwidthReservationUs", pjoin(base, "sched_rt_runtime_us"), parse=int)
        self.addf("TargetedPreemptionLatencyNs", pjoin(base, "sched_latency_ns"), parse=int)
        name = "MinimalPreemptionGranularityNs"
        self.addf(name, pjoin(base, "sched_min_granularity_ns"), parse=int)
        self.addf("WakeupLatencyNs", pjoin(base, "sched_wakeup_granularity_ns"), parse=int)
        self.addf("RuntimePoolTransferUs", pjoin(base, "sched_cfs_bandwidth_slice_us"), parse=int)
        self.addf("ChildRunsFirst", pjoin(base, "sched_child_runs_first"), parse=tobool)
        self.addf("CacheHotTimeNs", pjoin(base, "sched_migration_cost_ns"), parse=int)

class KernelRcuInfo(InfoGroup):
    def __init__(self, command, extended=False, anonymous=False):
        self.command = command
        super(KernelRcuInfo, self).__init__(name=command,
                                            extended=extended,
                                            anonymous=anonymous)
        cmd_opts = "-c -p $(pgrep {})".format(command)
        regex = r".*current affinity list: (.*)"
        # see https://pyperf.readthedocs.io/en/latest/system.html#more-options
        self.addc("Affinity", "taskset", cmd_opts, regex, tointlist)

class KernelInfo(ListInfoGroup):
    def __init__(self, extended=False, anonymous=False):
        super(KernelInfo, self).__init__(name="KernelInfo",
                                         extended=extended,
                                         anonymous=anonymous)
        self.addf("Version", "/proc/sys/kernel/osrelease")
        self.addf("CmdLine", "/proc/cmdline")
        # see https://pyperf.readthedocs.io/en/latest/system.html#checks
        self.addf("ASLR", "/proc/sys/kernel/randomize_va_space", parse=int)
        self.addf("ThreadsMax", "/proc/sys/kernel/threads-max", parse=int)
        self.addf("NMIWatchdog", "/proc/sys/kernel/nmi_watchdog", parse=tobool)
        self.addf("Watchdog", "/proc/sys/kernel/watchdog", parse=tobool)
        self.addf("HungTaskCheckCount", "/proc/sys/kernel/hung_task_check_count", parse=int)
        if pexists("/proc/sys/kernel/softlockup_thresh"):
            self.addf("SoftwareWatchdog", "/proc/sys/kernel/softlockup_thresh", parse=int)
        self.addf("VMstatPolling", "/proc/sys/vm/stat_interval", parse=int)
        self.addf("Swappiness", "/proc/sys/vm/swappiness", parse=int)
        self.addf("MinFreeBytes", "/proc/sys/vm/min_free_kbytes", parse=lambda x: int(x)*1024)
        self.addf("WatermarkScaleFactor", "/proc/sys/vm/watermark_scale_factor", parse=int)
        self.addf("VFSCachePressure", "/proc/sys/vm/vfs_cache_pressure", parse=int)
        self.required("Version", "CmdLine", "NMIWatchdog", "Watchdog")

        cls = KernelSchedInfo(extended=extended,
                              anonymous=anonymous)
        self._instances.append(cls)
        self.userlist = ["rcu_sched", "rcu_bh", "rcu_tasks_kthre"]
        self.subclass = KernelRcuInfo

################################################################################
# Infos about CGroups
################################################################################
class CgroupInfo(InfoGroup):
    def __init__(self, extended=False, anonymous=False):
        super(CgroupInfo, self).__init__(name="Cgroups", extended=extended, anonymous=anonymous)
        csetmat = re.compile(r"\d+\:cpuset\:([/\w\d\-\._]*)")
        cset = process_file(("/proc/self/cgroup", csetmat))
        if cset is not None:
            base = pjoin("/sys/fs/cgroup/cpuset", cset.strip("/"))
            self.addf("CPUs", pjoin(base, "cpuset.cpus"), r"(.+)", tointlist)
            self.addf("Mems", pjoin(base, "cpuset.mems"), r"(.+)", tointlist)
            self.required("CPUs", "Mems")
            if extended:
                names = ["CPUs.effective", "Mems.effective"]
                files = ["cpuset.effective_cpus", "cpuset.effective_mems"]
                for key, fname in zip(names, files):
                    self.addf(key, pjoin(base, fname), r"(.+)", tointlist)
                    self.required(key)

################################################################################
# Infos about the writeback workqueue
################################################################################
class WritebackWorkqueue(InfoGroup):
    def __init__(self, extended=False, anonymous=False):
        super(WritebackWorkqueue, self).__init__(name="WritebackWorkqueue",
                                                 extended=extended,
                                                 anonymous=anonymous)
        base = "/sys/bus/workqueue/devices/writeback"
        self.addf("CPUmask", pjoin(base, "cpumask"), r"([0-9a-fA-F]+)", masktolist)
        self.addf("MaxActive", pjoin(base, "max_active"), r"(\d+)", int)
        self.addf("NUMA", pjoin(base, "numa"), r"(\d+)", int)
        self.required(["CPUmask", "MaxActive", "NUMA"])

################################################################################
# Infos about the writeback behavior
################################################################################
class WritebackInfo(InfoGroup):
    def __init__(self, extended=False, anonymous=False):
        super(WritebackInfo, self).__init__(name="WritebackInfo",
                                            extended=extended,
                                            anonymous=anonymous)
        base = "/proc/sys/vm"
        self.addf("DirtyRatio", pjoin(base, "dirty_ratio"), r"(\d+)", int)
        self.addf("DirtyBackgroundRatio", pjoin(base, "dirty_background_ratio"), r"(\d+)", int)
        self.addf("DirtyBytes", pjoin(base, "dirty_bytes"), r"(\d+)", int)
        self.addf("DirtyBackgroundBytes", pjoin(base, "dirty_background_bytes"), r"(\d+)", int)
        self.addf("DirtyExpireCentisecs", pjoin(base, "dirty_expire_centisecs"), r"(\d+)", int)
        self.required(["DirtyRatio",
                       "DirtyBytes",
                       "DirtyBackgroundRatio",
                       "DirtyBackgroundBytes"])

################################################################################
# Infos about transparent hugepages
################################################################################
class TransparentHugepagesDaemon(InfoGroup):
    def __init__(self, extended=False, anonymous=False):
        super(TransparentHugepagesDaemon, self).__init__(name="TransparentHugepagesDaemon",
                                                         extended=extended,
                                                         anonymous=anonymous)
        base = "/sys/kernel/mm/transparent_hugepage/khugepaged"
        self.addf("Defrag", pjoin(base, "defrag"), r"(\d+)", int)
        self.addf("PagesToScan", pjoin(base, "pages_to_scan"), r"(\d+)", int)
        self.addf("ScanSleepMillisecs", pjoin(base, "scan_sleep_millisecs"), r"(\d+)", int)
        self.addf("AllocSleepMillisecs", pjoin(base, "alloc_sleep_millisecs"), r"(\d+)", int)
        self.required(["Defrag", "PagesToScan", "ScanSleepMillisecs", "AllocSleepMillisecs"])

class TransparentHugepages(InfoGroup):
    def __init__(self, extended=False, anonymous=False):
        super(TransparentHugepages, self).__init__(name="TransparentHugepages",
                                                   extended=extended,
                                                   anonymous=anonymous)
        base = "/sys/kernel/mm/transparent_hugepage"
        self.addf("State", pjoin(base, "enabled"), r".*\[(.*)\].*")
        self.addf("Defrag", pjoin(base, "defrag"), r".*\[(.*)\].*")
        self.addf("ShmemEnabled", pjoin(base, "shmem_enabled"), r".*\[(.*)\].*")
        self.addf("UseZeroPage", pjoin(base, "use_zero_page"), r"(\d+)", tobool)
        self.required(["State", "UseZeroPage", "Defrag", "ShmemEnabled"])
        self._instances = [TransparentHugepagesDaemon(extended, anonymous)]


################################################################################
# Infos about powercapping
#################################################################################
class PowercapInfoConstraintClass(InfoGroup):
    '''Class to read information about one powercap constraint'''
    def __init__(self, ident, extended=False, anonymous=False, package=0, domain=-1):
        super(PowercapInfoConstraintClass, self).__init__(name="Constraint{}".format(ident),
                                                          extended=extended,
                                                          anonymous=anonymous)
        self.ident = ident
        self.package = package
        self.domain = domain
        base = "/sys/devices/virtual/powercap/intel-rapl/intel-rapl:{}".format(package)
        fptr = fopen(pjoin(base, "constraint_{}_name".format(ident)))
        if fptr:
            self.name = totitle(fptr.read().decode(ENCODING).strip())
            fptr.close()
        if domain >= 0:
            base = pjoin(base, "intel-rapl:{}:{}".format(package, domain))
        names = ["PowerLimitUw",
                 "TimeWindowUs"]
        files = ["constraint_{}_power_limit_uw".format(ident),
                 "constraint_{}_time_window_us".format(ident)]
        for key, fname in zip(names, files):
            self.addf(key, pjoin(base, fname), r"(.+)", int)
        self.required(names)

class PowercapInfoClass(PathMatchInfoGroup):
    '''Class to spawn subclasses for each contraint in a powercap domain'''
    def __init__(self, ident, extended=False, anonymous=False, package=0):
        super(PowercapInfoClass, self).__init__(extended=extended, anonymous=anonymous)
        self.ident = ident
        self.package = package
        base = "/sys/devices/virtual/powercap/intel-rapl"
        base = pjoin(base, "intel-rapl:{}/intel-rapl:{}:{}".format(package, package, ident))
        fptr = fopen(pjoin(base, "name".format(ident)))
        if fptr:
            self.name = totitle(fptr.read().decode(ENCODING).strip())
            fptr.close()
        self.addf("Enabled", pjoin(base, "enabled"), r"(\d+)", tobool)
        self.searchpath = pjoin(base, "constraint_*_name")
        self.match = r".*/constraint_(\d+)_name"
        self.subclass = PowercapInfoConstraintClass
        self.subargs = {"package" : package, "domain" : ident}

class PowercapInfoPackageClass(PathMatchInfoGroup):
    '''Class to spawn subclasses for powercap package domain
    (/sys/devices/virtual/powercap/intel-rapl/intel-rapl:*)
    '''
    def __init__(self, ident, extended=False, anonymous=False):
        base = "/sys/devices/virtual/powercap/intel-rapl/intel-rapl:{}".format(ident)
        super(PowercapInfoPackageClass, self).__init__(name="Package",
                                                       extended=extended,
                                                       anonymous=anonymous,
                                                       searchpath=pjoin(base, "constraint_*_name"),
                                                       match=r".*/constraint_(\d+)_name",
                                                       subclass=PowercapInfoConstraintClass,
                                                       subargs={"package" : ident})
        self.ident = ident
        self.addf("Enabled", pjoin(base, "enabled"), r"(\d+)", tobool)

class PowercapInfoPackage(PathMatchInfoGroup):
    '''Class to spawn subclasses for one powercap device/package
    (/sys/devices/virtual/powercap/intel-rapl/intel-rapl:<package>*:*)
    '''
    def __init__(self, package, extended=False, anonymous=False):
        base = "/sys/devices/virtual/powercap/intel-rapl/intel-rapl:{}".format(package)
        super(PowercapInfoPackage, self).__init__(extended=extended,
                                                  anonymous=anonymous,
                                                  subargs={"package" : package},
                                                  match=r".*/intel-rapl\:\d+:(\d+)",
                                                  subclass=PowercapInfoClass)
        self.package = package
        fptr = fopen(pjoin(base, "name"))
        if fptr:
            self.name = totitle(fptr.read().decode(ENCODING).strip())
            fptr.close()
        else:
            self.name = "PowercapInfoPackage{}".format(package)
        self.searchpath = pjoin(base, "intel-rapl:{}:*".format(package))
        self.package = package

    def generate(self):
        super(PowercapInfoPackage, self).generate()
        cls = PowercapInfoPackageClass(self.package, extended=self.extended)
        cls.generate()
        self._instances.append(cls)


class PowercapInfo(PathMatchInfoGroup):
    '''Class to spawn subclasses for all powercap devices
    X86 path: /sys/devices/virtual/powercap
    POWER path: /sys/firmware/opal/powercap/system-powercap
    '''
    def __init__(self, extended=False, anonymous=False):
        super(PowercapInfo, self).__init__(name="PowercapInfo",
                                           extended=extended,
                                           anonymous=anonymous)
        if platform.machine() in ["x86_64", "i386"]:
            self.subclass = PowercapInfoPackage
            self.searchpath = "/sys/devices/virtual/powercap/intel-rapl/intel-rapl:*"
            self.match = r".*/intel-rapl\:(\d+)"
        else:
            base = "/sys/firmware/opal/powercap/system-powercap"
            if pexists(base):
                self.addf("PowerLimit", pjoin(base, "powercap-current"), r"(\d+)", int)
                if extended:
                    self.addf("PowerLimitMax", pjoin(base, "powercap-max"), r"(\d+)", int)
                    self.addf("PowerLimitMin", pjoin(base, "powercap-min"), r"(\d+)", int)
            base = "/sys/firmware/opal/psr"
            if pexists(base):
                for i, fname in enumerate(glob(pjoin(base, "cpu_to_gpu_*"))):
                    key = "CpuToGpu{}".format(i)
                    self.addf(key, fname, r"(\d+)", int)


################################################################################
# Infos about hugepages
################################################################################
class HugepagesClass(InfoGroup):
    '''Class to read information about one size of hugepages'''
    def __init__(self, size, extended=False, anonymous=False):
        name = "Hugepages-{}".format(size)
        super(HugepagesClass, self).__init__(name=name, extended=extended, anonymous=anonymous)
        self.size = size
        base = "/sys/kernel/mm/hugepages/hugepages-{}".format(size)
        self.addf("Count", pjoin(base, "nr_hugepages"), r"(\d+)", int)
        self.addf("Free", pjoin(base, "free_hugepages"), r"(\d+)", int)
        self.addf("Reserved", pjoin(base, "resv_hugepages"), r"(\d+)", int)

class Hugepages(PathMatchInfoGroup):
    '''Class to spawn subclasses for all hugepages sizes (/sys/kernel/mm/hugepages/hugepages-*)'''
    def __init__(self, extended=False, anonymous=False):
        super(Hugepages, self).__init__(extended=extended, anonymous=anonymous)
        self.name = "Hugepages"
        self.searchpath = "/sys/kernel/mm/hugepages/hugepages-*"
        self.match = r".*/hugepages-(\d+[kKMG][B])"
        self.subclass = HugepagesClass

################################################################################
# Infos about compilers (C, C++ and Fortran)
################################################################################
class CompilerInfoClass(InfoGroup):
    '''Class to read version and path of a given executable'''
    def __init__(self, executable, extended=False, anonymous=False):
        super(CompilerInfoClass, self).__init__(extended=extended, anonymous=anonymous)
        self.executable = executable
        self.name = executable
        self.addc("Version", executable, "--version", r"(\d+\.\d+\.\d+)")
        abscmd = which(executable)
        if abscmd and len(abscmd) > 0:
            self.const("Path", abscmd)
        self.required("Version")


class CCompilerInfo(ListInfoGroup):
    '''Class to spawn subclasses for various C compilers'''
    def __init__(self, extended=False, anonymous=False):
        super(CCompilerInfo, self).__init__(name="C",
                                            extended=extended,
                                            subclass=CompilerInfoClass,
                                            anonymous=anonymous)

        self.compilerlist = ["gcc", "icc", "clang", "pgcc", "xlc", "xlC", "armclang", "fcc", "fccpx"]
        self.subclass = CompilerInfoClass
        if "CC" in os.environ:
            comp = os.environ["CC"]
            if comp not in self.compilerlist:
                self.compilerlist.append(comp)
        self.userlist = [c for c in self.compilerlist if which(c)]


class CPlusCompilerInfo(ListInfoGroup):
    '''Class to spawn subclasses for various C++ compilers'''
    def __init__(self, extended=False, anonymous=False):
        super(CPlusCompilerInfo, self).__init__(name="C++",
                                                extended=extended,
                                                subclass=CompilerInfoClass,
                                                anonymous=anonymous)

        self.compilerlist = ["g++", "icpc", "clang++", "pg++", "xlc++", "armclang++", "FCC", "FCCpx"]
        self.subclass = CompilerInfoClass
        if "CXX" in os.environ:
            comp = os.environ["CXX"]
            if comp not in self.compilerlist:
                self.compilerlist.append(comp)
        self.userlist = [c for c in self.compilerlist if which(c)]


class FortranCompilerInfo(ListInfoGroup):
    '''Class to spawn subclasses for various Fortran compilers'''
    def __init__(self, extended=False, anonymous=False):
        super(FortranCompilerInfo, self).__init__(name="Fortran",
                                                  extended=extended,
                                                  subclass=CompilerInfoClass,
                                                  anonymous=anonymous)

        self.compilerlist = ["gfortran", "ifort", "flang", "pgf90",
                             "xlf", "xlf90", "xlf95", "xlf2003", "xlf2008",
                             "armflang", "frt", "frtpx"]
        if "FC" in os.environ:
            comp = os.environ["FC"]
            if comp not in self.compilerlist:
                self.compilerlist.append(comp)
        self.userlist = [c for c in self.compilerlist if which(c)]

class AcceleratorCompilerInfo(ListInfoGroup):
    '''Class to spawn subclasses for various compilers used with accelerators'''
    def __init__(self, extended=False, anonymous=False):
        super(AcceleratorCompilerInfo, self).__init__(name="Accelerator",
                                                      extended=extended,
                                                      subclass=CompilerInfoClass,
                                                      anonymous=anonymous)
        self.compilerlist = ["nvcc", "hipcc", "icx", "icpx", "dpcpp",
                             "clocl", "nfort", "ncc", "nc++", "rocm-clang-ocl"]
        self.userlist = [c for c in self.compilerlist if which(c)]

class CompilerInfo(MultiClassInfoGroup):
    '''Class to spawn subclasses for various compilers'''
    def __init__(self, extended=False, anonymous=False):
        clist = [CCompilerInfo, CPlusCompilerInfo, FortranCompilerInfo, AcceleratorCompilerInfo]
        cargs = [{} for i in range(len(clist))]
        super(CompilerInfo, self).__init__(name="CompilerInfo",
                                           extended=extended,
                                           anonymous=anonymous,
                                           classlist=clist,
                                           classargs=cargs)

################################################################################
# Infos about Python interpreters
################################################################################
class PythonInfoClass(InfoGroup):
    '''Class to read information about a Python executable'''
    def __init__(self, executable, extended=False, anonymous=False):
        super(PythonInfoClass, self).__init__(
            name=executable, extended=extended, anonymous=anonymous)
        self.executable = executable
        abspath = which(executable)
        if abspath and len(abspath) > 0:
            self.addc("Version", abspath, "--version 2>&1", r"(\d+\.\d+\.\d+)")
            self.const("Path", abspath)
        self.required("Version")

class PythonInfo(ListInfoGroup):
    '''Class to spawn subclasses for various Python commands'''
    def __init__(self, extended=False, anonymous=False):
        self.interpreters = ["python2", "python3", "python"]
        super(PythonInfo, self).__init__(name="PythonInfo",
                                         extended=extended,
                                         anonymous=anonymous,
                                         subclass=PythonInfoClass,
                                         userlist=[i for i in self.interpreters if which(i)])

################################################################################
# Infos about MPI libraries
################################################################################
class MpiInfoClass(InfoGroup):
    '''Class to read information about an MPI or job scheduler executable'''
    def __init__(self, executable, extended=False, anonymous=False):
        super(MpiInfoClass, self).__init__(name=executable, extended=extended, anonymous=anonymous)
        self.executable = executable
        self.addc("Version", executable, "--version", r"(.+)", MpiInfoClass.mpiversion)
        self.addc("Implementor", executable, "--version", r"(.+)", MpiInfoClass.mpivendor)
        abscmd = which(executable)
        if abscmd and len(abscmd) > 0:
            self.const("Path", abscmd)
        self.required(["Version", "Implementor"])

    @staticmethod
    def mpivendor(value):
        if "Open MPI" in value or "OpenRTE" in value:
            return "OpenMPI"
        elif "Intel" in value and "MPI" in value:
            return "IntelMPI"
        elif "slurm" in value.lower():
            return "Slurm"
        elif "fujitsu" in value.lower():
            return "Fujitsu"
        return "Unknown"

    @staticmethod
    def mpiversion(value):
        for line in value.split("\n"):
            mat = re.search(r"(\d+\.\d+\.\d+)", line)
            if mat:
                return mat.group(1)
            mat = re.search(r"Version (\d+) Update (\d+) Build (\d+) \(id: (\d+)\)", line)
            if mat:
                return "{}.{}".format(mat.group(1), mat.group(2))

class MpiInfo(ListInfoGroup):
    '''Class to spawn subclasses for various MPI/job scheduler commands'''
    def __init__(self, extended=False, anonymous=False):
        super(MpiInfo, self).__init__(name="MpiInfo", extended=extended)
        self.mpilist = ["mpiexec", "mpiexec.hydra", "mpirun", "srun", "aprun"]
        self.subclass = MpiInfoClass
        self.userlist = [m for m in self.mpilist if which(m)]
        if extended:
            ompi = which("ompi_info")
            if ompi and len(ompi) > 0 and extended:
                ompi_args = "--parseable --params all all --level 9"
                self.addc("OpenMpiParams", ompi, ompi_args, parse=MpiInfo.openmpiparams)
            impi = which("impi_info")
            if impi and len(impi) > 0 and extended:
                self.addc("IntelMpiParams", impi, "| grep I_MPI", parse=MpiInfo.intelmpiparams)
    @staticmethod
    def openmpiparams(value):
        outdict = {}
        for line in value.split("\n"):
            if not line.strip(): continue
            if ":help:" in line or ":type:" in line: continue
            llist = re.split(r":", line)
            outdict[":".join(llist[:-1])] = llist[-1]
        return outdict
    @staticmethod
    def intelmpiparams(value):
        outdict = {}
        for line in value.split("\n"):
            if "I_MPI" not in line: continue
            if not line.strip(): continue
            llist = [x.strip() for x in line.split("|")]
            outdict[llist[1]] = llist[2]
        return outdict

################################################################################
# Infos about environ variables
################################################################################
class ShellEnvironment(InfoGroup):
    '''Class to read the shell environment (os.environ)'''
    def __init__(self, extended=False, anonymous=False):
        super(ShellEnvironment, self).__init__(extended=extended, anonymous=anonymous)
        self.name = "ShellEnvironment"
        for k,v in os.environ.items():
            value = v
            if self.anonymous:
                value = ShellEnvironment.anonymous_shell_var(k, v)
            self.const(k, value)

    def update(self):
        super(ShellEnvironment, self).update()
        outdict = {}
        for k,v in os.environ.items():
            value = v
            if self.anonymous:
                value = ShellEnvironment.anonymous_shell_var(k, v)
            self._data[k] = value

    @staticmethod
    def anonymous_shell_var(key, value):
        out = value
        ipregex = re.compile(r"\d{1,3}\.\d{1,3}\.\d{1,3}\.\d{1,3}")
        for ipaddr in ipregex.findall(value):
            out = out.replace(ipaddr, "XXX.XXX.XXX.XXX")
        out = out.replace(getuser(), "anonuser")
        for i, group in enumerate(os.getgroups()):
            gname = getgrgid(group)
            out = out.replace(gname.gr_name, "group{}".format(i))
        return out

################################################################################
# Infos about CPU prefetchers (LIKWID only)
################################################################################
class PrefetcherInfoClass(InfoGroup):
    '''Class to read prefetcher settings for one HW thread (uses the likwid-features command)'''
    def __init__(self, ident, extended=False, anonymous=False, likwid_base=None):
        super(PrefetcherInfoClass, self).__init__(
            name="Cpu{}".format(ident), extended=extended, anonymous=anonymous)
        self.ident = ident
        self.likwid_base = likwid_base
        names = ["HW_PREFETCHER", "CL_PREFETCHER", "DCU_PREFETCHER", "IP_PREFETCHER"]
        cmd_opts = "-c {} -l".format(ident)
        cmd = "likwid-features"
        abscmd = cmd
        if likwid_base and os.path.isdir(likwid_base):
            abscmd = pjoin(likwid_base, cmd)
        if not pexists(abscmd):
            abscmd = which(cmd)

        if abscmd:
            for name in names:
                self.addc(name, abscmd, cmd_opts, r"{}\s+(\w+)".format(name), tobool)
        self.required(names)

class PrefetcherInfo(PathMatchInfoGroup):
    '''Class to spawn subclasses for all HW threads returned by likwid-features'''
    def __init__(self, extended=False, anonymous=False, likwid_base=None):
        super(PrefetcherInfo, self).__init__(name="PrefetcherInfo",
                                             extended=extended,
                                             anonymous=anonymous)
        self.likwid_base = likwid_base
        cmd = "likwid-features"
        abscmd = cmd
        if likwid_base and os.path.isdir(likwid_base):
            abscmd = pjoin(likwid_base, cmd)
        if not pexists(abscmd):
            abscmd = which(cmd)

        if abscmd:
            for r in [r"Feature\s+HWThread\s(\d+)", r"Feature\s+CPU\s(\d+)"]:
                data = process_cmd((abscmd, "-l -c 0", r, str))
                intdata = -1
                try:
                    intdata = int(data)
                    if intdata == 0:
                        self.searchpath = "/sys/devices/system/cpu/cpu*"
                        self.match = r".*/cpu(\d+)$"
                        self.subclass = PrefetcherInfoClass
                        self.subargs = {"likwid_base" : likwid_base}
                        break
                except:
                    pass
                

################################################################################
# Infos about the turbo frequencies (LIKWID only)
################################################################################
class TurboInfo(InfoGroup):
    '''Class to read information about CPU/Uncore frequencies and perf-energy-bias
    (uses the likwid-powermeter command)
    '''
    def __init__(self, extended=False, anonymous=False, likwid_base=None):
        super(TurboInfo, self).__init__(name="TurboInfo", extended=extended, anonymous=anonymous)
        self.likwid_base = likwid_base
        cmd = "likwid-powermeter"
        cmd_opts = "-i 2>&1"
        error_match = r"Cannot gather values.*"
        names = ["BaseClock", "MinClock", "MinUncoreClock", "MaxUncoreClock"]
        matches = [r"Base clock:\s+([\d\.]+ MHz)",
                   r"Minimal clock:\s+([\d\.]+ MHz)",
                   r"Minimal Uncore frequency:\s+([\d\.]+ MHz)",
                   r"Maximal Uncore frequency:\s+([\d\.]+ MHz)",
                  ]
        if likwid_base and len(likwid_base) > 0 and os.path.isdir(likwid_base):
            tmpcmd = pjoin(likwid_base, cmd)
            if pexists(tmpcmd):
                abscmd = tmpcmd
        else:
            abscmd = which(cmd)
        if abscmd:
            data = process_cmd((abscmd, cmd_opts, matches[0]))
            if len(data) > 0 and not re.match(error_match, data):
                for name, regex in zip(names, matches):
                    self.addc(name, abscmd, cmd_opts, regex, tohertz)
                    self.required(name)
                regex = r"^Performance energy bias:\s+(\d+)"
                self.addc("PerfEnergyBias", abscmd, cmd_opts, regex, int)
                self.required("PerfEnergyBias")
                freqfunc = TurboInfo.getactivecores
                self.addc("TurboFrequencies", abscmd, cmd_opts, None, freqfunc)
        self.required4equal = self.commands.keys()
    @staticmethod
    def getactivecores(indata):
        freqs = []
        for line in re.split(r"\n", indata):
            mat = re.match(r"C(\d+)\s+([\d\.]+ MHz)", line)
            if mat:
                freqs.append(tohertz(mat.group(2)))
        return freqs

################################################################################
# Infos about the clock sources provided by the kernel
################################################################################
class ClocksourceInfoClass(InfoGroup):
    '''Class to read information for one clocksource device'''
    def __init__(self, ident, extended=False, anonymous=False):
        super(ClocksourceInfoClass, self).__init__(anonymous=anonymous, extended=extended)
        self.ident = ident
        self.name = "Clocksource{}".format(ident)
        base = "/sys/devices/system/clocksource/clocksource{}".format(ident)
        self.addf("Current", pjoin(base, "current_clocksource"), r"(\s+)", str)
        if extended:
            self.addf("Available", pjoin(base, "available_clocksource"), r"(.+)", tostrlist)
        self.required("Current")

class ClocksourceInfo(PathMatchInfoGroup):
    '''Class to spawn subclasses for all clocksourse devices
    /sys/devices/system/clocksource/clocksource*
    '''
    def __init__(self, extended=False, anonymous=False):
        super(ClocksourceInfo, self).__init__(anonymous=anonymous, extended=extended)
        self.name = "ClocksourceInfo"
        self.searchpath = "/sys/devices/system/clocksource/clocksource*"
        self.match = r".*/clocksource(\d+)$"
        self.subclass = ClocksourceInfoClass

################################################################################
# Infos about the executable (if given on cmdline)
################################################################################
class ExecutableInfoExec(InfoGroup):
    '''Class to read basic information of given executable'''
    def __init__(self, extended=False, anonymous=False, executable=None):
        super(ExecutableInfoExec, self).__init__(
            name="ExecutableInfo", anonymous=anonymous, extended=extended)
        self.executable = executable

        if executable is not None:
            abscmd = which(self.executable)
            self.const("Name", str(self.executable))
            self.required("Name")
            if abscmd and len(abscmd) > 0:
                self.const("Abspath", abscmd)
                self.const("Size", psize(abscmd))
                self.required("Size")
                if which("readelf"):
                    comp_regex = r"\s*\[\s*\d+\]\s+(.+)"
                    self.addc("CompiledWith", "readelf", "-p .comment {}".format(abscmd), comp_regex)
                    flags_regex = r"^\s*\<c\>\s+DW_AT_producer\s+:\s+\(.*\):\s*(.*)$"
                    self.addc("CompilerFlags", "readelf", "-wi {}".format(abscmd), flags_regex)
                if extended:
                    self.const("MD5sum", ExecutableInfoExec.getmd5sum(abscmd))
                    self.required("MD5sum")
<<<<<<< HEAD
            self.required(["Name", "Size"])
=======
>>>>>>> b1ebc1da

    @staticmethod
    def getmd5sum(filename):
        hash_md5 = hashlib.md5()
        with open(filename, "rb") as md5fp:
            for chunk in iter(lambda: md5fp.read(4096), b""):
                hash_md5.update(chunk)
        return hash_md5.hexdigest()

class ExecutableInfoLibraries(InfoGroup):
    '''Class to read all libraries linked with given executable'''
    def __init__(self, executable, extended=False, anonymous=False):
        super(ExecutableInfoLibraries, self).__init__(
            name="LinkedLibraries", anonymous=anonymous, extended=extended)
        self.executable = executable
        if executable is not None:
            self.executable = which(executable)
            if which("objdump"):
                parser = ExecutableInfoLibraries.parseNeededLibs
                self.addc("NeededLibraries", "objdump", "-p {}".format(executable), parse=parser)
            if which("ldd"):
                parser = ExecutableInfoLibraries.parseLinkedLibs
                self.addc("LinkedLibraries", "ldd", executable, parse=parser)
    def parseLinkedLibs(data):
        libdict = {}
<<<<<<< HEAD
        if self.ldd is not None:
            rawdata = check_output(self.ldd, stderr=DEVNULL, shell=True)
            data = rawdata.decode(ENCODING)
            libregex = re.compile(r"\s*([^\s]+)\s+.*")
            pathregex = re.compile(r"\s*[^\s]+\s+=>\s+([^\s(]+).*")
            for line in data.split("\n"):
                libmat = libregex.search(line)
                if libmat:
                    lib = libmat.group(1)
                    pathmat = pathregex.search(line)
                    if pathmat:
                        libdict.update({lib : pathmat.group(1)})
                    elif pexists(lib):
                        libdict.update({lib : lib})
                    else:
                        libdict.update({lib : None})
        self.required(list(libdict.keys()))
=======
        libregex = re.compile(r"\s*([^\s]+)\s+.*")
        pathregex = re.compile(r"\s*[^\s]+\s+=>\s+([^(]+).*")
        for line in data.split("\n"):
            libmat = libregex.search(line)
            if libmat:
                lib = libmat.group(1)
                pathmat = pathregex.search(line)
                if pathmat:
                    libdict.update({lib : pathmat.group(1)})
                elif pexists(lib):
                    libdict.update({lib : lib})
                else:
                    libdict.update({lib : None})
        return libdict
    def parseNeededLibs(data):
        libs = []
        for line in data.split("\n"):
            m = re.match(r"^\s+NEEDED\s+(.*)$", line)
            if m:
                libs.append(m.group(1))
        return libs

>>>>>>> b1ebc1da

class ExecutableInfo(MultiClassInfoGroup):
    '''Class to spawn subclasses for analyzing a given executable'''
    def __init__(self, executable, extended=False, anonymous=False):
        super(ExecutableInfo, self).__init__(
            name="ExecutableInfo", extended=extended, anonymous=anonymous)
        self.executable = executable
        self.classlist = [ExecutableInfoExec, ExecutableInfoLibraries]
        clsargs = {"executable" : self.executable}
        self.classargs = [clsargs for i in range(len(self.classlist))]

################################################################################
# Infos about the temperature using coretemp
################################################################################
class CoretempInfoHwmonClassX86(InfoGroup):
    '''Class to read information for one X86 coretemps sensor inside one hwmon entry and device'''
    def __init__(self, sensor, extended=False, anonymous=False, socket=0, hwmon=0):
        base = "/sys/devices/platform/coretemp.{}/hwmon/hwmon{}/".format(socket, hwmon)
        super(CoretempInfoHwmonClassX86, self).__init__(
            name=process_file((pjoin(base, "temp{}_label".format(sensor)),)),
            extended=extended,
            anonymous=anonymous)
        self.sensor = sensor
        self.socket = socket
        self.hwmon = hwmon
        self.addf("Input", pjoin(base, "temp{}_input".format(sensor)), r"(\d+)", int)
        self.required("Input")
        if extended:
            self.addf("Critical", pjoin(base, "temp{}_crit".format(sensor)), r"(\d+)", int)
            self.addf("Alarm", pjoin(base, "temp{}_crit_alarm".format(sensor)), r"(\d+)", int)
            self.addf("Max", pjoin(base, "temp{}_max".format(sensor)), r"(\d+)", int)

class CoretempInfoHwmonX86(PathMatchInfoGroup):
    '''Class to spawn subclasses for one hwmon entry inside a X86 coretemps device'''
    def __init__(self, hwmon, extended=False, anonymous=False, socket=0):
        super(CoretempInfoHwmonX86, self).__init__(
            name="Hwmon{}".format(hwmon), extended=extended, anonymous=anonymous)
        self.hwmon = hwmon
        self.socket = socket
        self.subclass = CoretempInfoHwmonClassX86
        self.subargs = {"socket" : socket, "hwmon" : hwmon}
        base = "/sys/devices/platform/coretemp.{}".format(socket)
        self.searchpath = pjoin(base, "hwmon/hwmon{}/temp*_label".format(hwmon))
        self.match = r".*/temp(\d+)_label$"

class CoretempInfoSocketX86(PathMatchInfoGroup):
    '''Class to spawn subclasses for one X86 coretemps device'''
    def __init__(self, socket, extended=False, anonymous=False):
        super(CoretempInfoSocketX86, self).__init__(
            name="Package{}".format(socket), extended=extended, anonymous=anonymous)
        self.socket = socket
        self.subargs = {"socket" : socket}
        self.subclass = CoretempInfoHwmonX86
        self.searchpath = "/sys/devices/platform/coretemp.{}/hwmon/hwmon*".format(self.socket)
        self.match = r".*/hwmon(\d+)$"

class CoretempInfoHwmonClassARM(InfoGroup):
    '''Class to read information for one ARM coretemps sensor inside one hwmon entry'''
    def __init__(self, sensor, extended=False, anonymous=False, hwmon=0):
        super(CoretempInfoHwmonClassARM, self).__init__(
            name="Core{}".format(sensor), extended=extended, anonymous=anonymous)
        self.sensor = sensor
        self.hwmon = hwmon
        base = "/sys/devices/virtual/hwmon/hwmon{}".format(hwmon)
        self.addf("Input", pjoin(base, "temp{}_input".format(sensor)), r"(\d+)", int)
        self.required("Input")
        if extended:
            self.addf("Critical", pjoin(base, "temp{}_crit".format(sensor)), r"(\d+)", int)

class CoretempInfoSocketARM(PathMatchInfoGroup):
    '''Class to spawn subclasses for ARM coretemps for one hwmon entry'''
    def __init__(self, hwmon, extended=False, anonymous=False):
        super(CoretempInfoSocketARM, self).__init__(
            name="Hwmon{}".format(hwmon), extended=extended, anonymous=anonymous)
        self.hwmon = hwmon
        self.searchpath = "/sys/devices/virtual/hwmon/hwmon{}/temp*_input".format(hwmon)
        self.match = r".*/temp(\d+)_input$"
        self.subclass = CoretempInfoHwmonClassARM
        self.subargs = {"hwmon" : hwmon}

class CoretempInfo(PathMatchInfoGroup):
    '''Class to spawn subclasses to get all information for coretemps
    X86 path: /sys/devices/platform/coretemp.*
    ARM64 path: /sys/devices/virtual/hwmon/hwmon*
    '''
    def __init__(self, extended=False, anonymous=False):
        super(CoretempInfo, self).__init__(name="CoretempInfo",
                                           extended=extended,
                                           anonymous=anonymous)
        machine = platform.machine()
        if machine in ["x86_64", "i386"]:
            self.subclass = CoretempInfoSocketX86
            self.searchpath = "/sys/devices/platform/coretemp.*"
            self.match = r".*/coretemp\.(\d+)$"
        elif machine in ["aarch64"]:
            self.subclass = CoretempInfoSocketARM
            self.searchpath = "/sys/devices/virtual/hwmon/hwmon*"
            self.match = r".*/hwmon(\d+)$"


################################################################################
# Infos about the BIOS
################################################################################
class BiosInfo(InfoGroup):
    '''Class to read BIOS information (/sys/devices/virtual/dmi/id)'''
    def __init__(self, extended=False, anonymous=False):
        super(BiosInfo, self).__init__(name="BiosInfo",
                                       extended=extended,
                                       anonymous=anonymous)
        base = "/sys/devices/virtual/dmi/id"
        if pexists(base):
            self.addf("BiosDate", pjoin(base, "bios_date"))
            self.addf("BiosVendor", pjoin(base, "bios_vendor"))
            self.addf("BiosVersion", pjoin(base, "bios_version"))
            self.addf("SystemVendor", pjoin(base, "sys_vendor"))
            self.addf("ProductName", pjoin(base, "product_name"))
            if pexists(pjoin(base, "product_vendor")):
                self.addf("ProductVendor", pjoin(base, "product_vendor"))
            self.required(list(self.files.keys()))

################################################################################
# Infos about the thermal zones
################################################################################
class ThermalZoneInfoClass(InfoGroup):
    '''Class to read information for one thermal zone'''
    def __init__(self, zone, extended=False, anonymous=False):
        super(ThermalZoneInfoClass, self).__init__(name="ThermalZone{}".format(zone),
                                                   extended=extended,
                                                   anonymous=anonymous)
        self.zone = zone
        base = "/sys/devices/virtual/thermal/thermal_zone{}".format(zone)
        if pexists(pjoin(base, "device/description")):
            with (open(pjoin(base, "device/description"), "rb")) as filefp:
                self.name = filefp.read().decode(ENCODING).strip()
        self.addf("Temperature", pjoin(base, "temp"), r"(\d+)", int)
        if extended:
            self.addf("Policy", pjoin(base, "policy"), r"(.+)")
            avpath = pjoin(base, "available_policies")
            self.addf("AvailablePolicies", avpath, r"(.+)", tostrlist)
            self.addf("Type", pjoin(base, "type"), r"(.+)")

class ThermalZoneInfo(PathMatchInfoGroup):
    '''Class to read information for thermal zones (/sys/devices/virtual/thermal/thermal_zone*)'''
    def __init__(self, extended=False, anonymous=False):
        spath = "/sys/devices/virtual/thermal/thermal_zone*"
        super(ThermalZoneInfo, self).__init__(name="ThermalZoneInfo",
                                              extended=extended,
                                              anonymous=anonymous,
                                              match=r".*/thermal_zone(\d+)$",
                                              searchpath=spath,
                                              subclass=ThermalZoneInfoClass)

################################################################################
# Infos about CPU vulnerabilities
################################################################################
class VulnerabilitiesInfo(InfoGroup):
    '''Class to read vulnerabilities information (/sys/devices/system/cpu/vulnerabilities)'''
    def __init__(self, extended=False, anonymous=False):
        super(VulnerabilitiesInfo, self).__init__(extended=extended, anonymous=anonymous)
        self.name = "VulnerabilitiesInfo"
        base = "/sys/devices/system/cpu/vulnerabilities"
        for vfile in glob(pjoin(base, "*")):
            vkey = totitle(os.path.basename(vfile))
            self.addf(vkey, vfile)
            self.required(vkey)

################################################################################
# Infos about logged in users (only count to avoid logging user names)
################################################################################
class UsersInfo(InfoGroup):
    '''Class to get count of logged in users. Does not print out the usernames'''
    def __init__(self, extended=False, anonymous=False):
        super(UsersInfo, self).__init__(name="UsersInfo", extended=extended, anonymous=anonymous)
        self.addc("LoggedIn", "users", "", r"(.*)", UsersInfo.countusers)
        self.required("LoggedIn")
    @staticmethod
    def countusers(value):
        if not value or len(value) == 0:
            return 0
        return len(list(set(re.split(r"[,\s]", value))))

################################################################################
# Infos from the dmidecode file (if DMIDECODE_FILE is available)
################################################################################
class DmiDecodeFile(InfoGroup):
    '''Class to read the content of a file containing the output of the dmidecode command which is
    commonly only usable with sufficient permissions. If a system administrator has dumped the
    content to a user readable file, this class includes the file.
    '''
    def __init__(self, dmifile, extended=False, anonymous=False):
        super(DmiDecodeFile, self).__init__(name="DmiDecodeFile",
                                            extended=extended,
                                            anonymous=anonymous)
        self.dmifile = dmifile
        if pexists(dmifile):
            self.addf("DmiDecode", dmifile)

################################################################################
# Infos about the CPU affinity
# Some Python versions provide a os.get_schedaffinity()
# If not available, use LIKWID (if allowed)
################################################################################
class CpuAffinity(InfoGroup):
    '''Class to read information the CPU affinity for the session using Python's
    os.get_schedaffinity or likwid-pin if available
    '''
    def __init__(self, extended=False, anonymous=False):
        super(CpuAffinity, self).__init__(name="CpuAffinity",
                                          extended=extended,
                                          anonymous=anonymous)
        if "get_schedaffinity" in dir(os):
            self.const("Affinity", os.get_schedaffinity())
        elif DO_LIKWID and LIKWID_PATH and pexists(LIKWID_PATH):
            abscmd = which("likwid-pin")
            if abscmd and len(abscmd) > 0:
                self.addc("Affinity", abscmd, "-c N -p 2>&1", r"(.*)", tointlist)
                self.required("Affinity")
        else:
            abscmd = which("taskset")
            if abscmd and len(abscmd) > 0:
                regex = r".*current affinity list: (.*)"
                self.addc("Affinity", abscmd, "-c -p $$", regex, tointlist)
                self.required("Affinity")

################################################################################
# Infos about loaded modules in the modules system
################################################################################
class ModulesInfo(InfoGroup):
    '''Class to read information from the modules system'''
    def __init__(self, extended=False, anonymous=False, modulecmd="modulecmd"):
        super(ModulesInfo, self).__init__(name="ModulesInfo",
                                          extended=extended,
                                          anonymous=anonymous)
        self.modulecmd = modulecmd
        parse = ModulesInfo.parsemodules
        cmd_opts = "sh list -t 2>&1"
        cmd = modulecmd
        abspath = which(cmd)
        if modulecmd is not None and len(modulecmd) > 0:
            path = "{}".format(modulecmd)
            path_opts = "{}".format(cmd_opts)
            if " " in path:
                tmplist = path.split(" ")
                path = which(tmplist[0])
                path_opts = "{} {}".format(" ".join(tmplist[1:]), path_opts)
            else:
                path = which(cmd)
            abscmd = path
            cmd_opts = path_opts
        if abscmd and len(abscmd) > 0:
            self.addc("Loaded", abscmd, cmd_opts, None, parse)
    @staticmethod
    def parsemodules(value):
        slist = re.split("\n", value)
        return slist[1:]

################################################################################
# Infos about interrupt handling
# see https://pyperf.readthedocs.io/en/latest/system.html#system-cmd-ops
################################################################################
class IrqAffinityClass(InfoGroup):
    '''Class to read information about one interrupt affinity'''
    def __init__(self, irq, extended=False, anonymous=False):
        super(IrqAffinityClass, self).__init__(name="irq{}".format(irq),
                                               extended=extended,
                                               anonymous=anonymous)
        self.irq = irq
        self.addf("SMPAffinity", "/proc/irq/{}/smp_affinity".format(irq), parse=masktolist)

class IrqAffinity(PathMatchInfoGroup):
    '''Class to read information about one interrupt affinity'''
    def __init__(self, extended=False, anonymous=False):
        super(IrqAffinity, self).__init__(name="IrqAffinity",
                                          extended=extended,
                                          anonymous=anonymous,
                                          searchpath="/proc/irq/*",
                                          match=r".*/(\d+)",
                                          subclass=IrqAffinityClass)
        self.addf("DefaultSMPAffinity", "/proc/irq/default_smp_affinity", parse=masktolist)


################################################################################
# Infos about InfiniBand adapters
################################################################################
class InfinibandInfoClassPort(InfoGroup):
    '''Class to read the information of a single port of an InfiniBand/OmniPath driver.'''
    def __init__(self, port, extended=False, anonymous=False, driver=""):
        super(InfinibandInfoClassPort, self).__init__(
            name="Port{}".format(port), extended=extended, anonymous=anonymous)
        self.port = port
        self.driver = driver
        ibpath = "/sys/class/infiniband/{}/ports/{}".format(driver, port)
        self.addf("Rate", pjoin(ibpath, "rate"), r"(.+)")
        self.addf("PhysState", pjoin(ibpath, "phys_state"), r"(.+)")
        self.addf("LinkLayer", pjoin(ibpath, "link_layer"), r"(.+)")


class InfinibandInfoClass(PathMatchInfoGroup):
    '''Class to read the information of an InfiniBand/OmniPath driver.'''
    def __init__(self, driver, extended=False, anonymous=False):
        super(InfinibandInfoClass, self).__init__(
            name=driver, extended=extended, anonymous=anonymous)
        self.driver = driver
        ibpath = "/sys/class/infiniband/{}".format(driver)
        self.addf("BoardId", pjoin(ibpath, "board_id"), r"(.+)")
        self.addf("FirmwareVersion", pjoin(ibpath, "fw_ver"), r"([\d\.]+)")
        self.addf("HCAType", pjoin(ibpath, "hca_type"), r"([\w\d\.]+)")
        self.addf("HWRevision", pjoin(ibpath, "hw_rev"), r"([\w\d\.]+)")
        self.addf("NodeType", pjoin(ibpath, "node_type"), r"(.+)")

        if not anonymous:
            self.addf("NodeGUID", pjoin(ibpath, "node_guid"), r"(.+)")
            self.addf("NodeDescription", pjoin(ibpath, "node_desc"), r"(.+)")
            self.addf("SysImageGUID", pjoin(ibpath, "sys_image_guid"), r"(.+)")
        self.searchpath = "/sys/class/infiniband/{}/ports/*".format(driver)
        self.match = r".*/(\d+)$"
        self.subclass = InfinibandInfoClassPort
        self.subargs = {"driver" : driver}

class InfinibandInfo(PathMatchInfoGroup):
    '''Class to read InfiniBand/OmniPath (/sys/class/infiniband).'''
    def __init__(self, extended=False, anonymous=False):
        super(InfinibandInfo, self).__init__(extended=extended, anonymous=anonymous)
        self.name = "InfinibandInfo"
        if pexists("/sys/class/infiniband"):
            self.searchpath = "/sys/class/infiniband/*"
            self.match = r".*/(.*)$"
            self.subclass = InfinibandInfoClass

################################################################################
# Infos from nvidia-smi (Nvidia GPUs)
################################################################################
class NvidiaSmiInfoClass(InfoGroup):
    '''Class to read information for one Nvidia GPU (uses the nvidia-smi command)'''
    def __init__(self, device, extended=False, anonymous=False, nvidia_path=""):
        super(NvidiaSmiInfoClass, self).__init__(name="Card{}".format(device),
                                                 extended=extended,
                                                 anonymous=anonymous)
        self.device = device
        self.nvidia_path = nvidia_path
        cmd = pjoin(nvidia_path, "nvidia-smi")
        if pexists(cmd):
            self.cmd = cmd
        elif which("nvidia-smi"):
            self.cmd = which("nvidia-smi")
        self.cmd_opts = "-q -i {}".format(device)
        abscmd = which(self.cmd)
        matches = {"ProductName" : r"\s+Product Name\s+:\s+(.+)",
                   "VBiosVersion" : r"\s+VBIOS Version\s+:\s+(.+)",
                   "ComputeMode" : r"\s+Compute Mode\s+:\s+(.+)",
                   "GPUCurrentTemp" : r"\s+GPU Current Temp\s+:\s+(\d+\sC)",
                   "MemTotal" : r"\s+Total\s+:\s+(\d+\sMiB)",
                   "MemFree" : r"\s+Free\s+:\s+(\d+\sMiB)",
                  }
        extmatches = {"PciDevice" : r"^GPU\s+([0-9a-fA-F:]+)",
                      "PciLinkWidth" : r"\s+Current\s+:\s+(\d+x)",
                      "GPUMaxOpTemp" : r"\s+GPU Max Operating Temp\s+:\s+(\d+\sC)",
                     }
        if abscmd:
            for key, regex in matches.items():
                self.addc(key, self.cmd, self.cmd_opts, regex)
            if extended:
                for key, regex in extmatches.items():
                    self.addc(key, self.cmd, self.cmd_opts, regex)

class NvidiaSmiInfo(ListInfoGroup):
    '''Class to spawn subclasses for each NVIDIA GPU device (uses the nvidia-smi command)'''
    def __init__(self, nvidia_path="", extended=False, anonymous=False):
        super(NvidiaSmiInfo, self).__init__(name="NvidiaInfo",
                                            extended=extended,
                                            anonymous=anonymous)
        self.nvidia_path = nvidia_path
        self.cmd = "nvidia-smi"
        cmd = pjoin(nvidia_path, "nvidia-smi")
        if pexists(cmd):
            self.cmd = cmd
        self.cmd_opts = "-q"
        abscmd = which(self.cmd)
        if abscmd:
            num_gpus = process_cmd((self.cmd, self.cmd_opts, r"Attached GPUs\s+:\s+(\d+)", int))
            if num_gpus > 0:
                self.userlist = [i for i in range(num_gpus)]
                self.subclass = NvidiaSmiInfoClass
                self.subargs = {"nvidia_path" : nvidia_path}
        matches = {"DriverVersion" : r"Driver Version\s+:\s+([\d\.]+)",
                   "CudaVersion" : r"CUDA Version\s+:\s+([\d\.]+)",
                  }
        if abscmd:
            for key, regex in matches.items():
                self.addc(key, self.cmd, self.cmd_opts, regex)


################################################################################
# Infos from veosinfo (NEC Tsubasa)
################################################################################
class NecTsubasaInfoTemps(InfoGroup):
    '''Class to read temperature information for one NEC Tsubasa device (uses the vecmd command)'''
    def __init__(self, tempkeys, vecmd_path="", extended=False, anonymous=False, device=0):
        super(NecTsubasaInfoTemps, self).__init__(
            name="Temperatures", extended=extended, anonymous=anonymous)
        self.tempkeys = tempkeys
        self.vecmd_path = vecmd_path
        self.deive = device
        vecmd = pjoin(vecmd_path, "vecmd")
        veargs = "-N {} info".format(device)
        for tempkey in tempkeys:
            self.addc(tempkey, vecmd, veargs, r"\s+{}\s+:\s+([\d\.]+\sC)".format(tempkey))

class NecTsubasaInfoClass(InfoGroup):
    '''Class to read information for one NEC Tsubasa device (uses the vecmd command)'''
    def __init__(self, device, vecmd_path="", extended=False, anonymous=False):
        super(NecTsubasaInfoClass, self).__init__(
            name="Card{}".format(device), extended=extended, anonymous=anonymous)
        self.device = device
        self.vecmd_path = vecmd_path
        vecmd = pjoin(vecmd_path, "vecmd")
        veargs = "-N {} info".format(device)
        if pexists(vecmd):
            self.addc("State", vecmd, veargs, r"VE State\s+:\s+(.+)", totitle)
            self.addc("Model", vecmd, veargs, r"VE Model\s+:\s+(\d+)")
            self.addc("ProductType", vecmd, veargs, r"Product Type\s+:\s+(\d+)")
            self.addc("DriverVersion", vecmd, veargs, r"VE Driver Version\s+:\s+([\d\.]+)")
            self.addc("Cores", vecmd, veargs, r"Cores\s+:\s+(\d+)")
            self.addc("MemTotal", vecmd, veargs, r"Memory Size\s+:\s+(\d+)")
            if extended:
                regex = r"Negotiated Link Width\s+:\s+(x\d+)"
                self.addc("PciLinkWidth", vecmd, veargs, regex)
            ve_temps = process_cmd((vecmd, veargs, None, NecTsubasaInfoClass.gettempkeys))
            tempargs = {"device" : device, "vecmd_path" : vecmd_path}
            cls = NecTsubasaInfoTemps(ve_temps, extended=extended, anonymous=anonymous, **tempargs)
            self._instances.append(cls)
    @staticmethod
    def gettempkeys(value):
        keys = []
        for line in re.split("\n", value):
            if re.match(r"(.+):\s+[\d\.]+\sC$", line):
                key = re.match(r"(.+):\s+[\d\.]+\sC$", line).group(1).strip()
                keys.append(key)
        return keys


class NecTsubasaInfo(ListInfoGroup):
    '''Class to spawn subclasses for each NEC Tsubasa device (uses the vecmd command)'''
    def __init__(self, vecmd_path="", extended=False, anonymous=False):
        super(NecTsubasaInfo, self).__init__(name="NecTsubasaInfo",
                                             extended=extended,
                                             anonymous=anonymous)
        self.vecmd_path = vecmd_path
        vecmd = pjoin(vecmd_path, "vecmd")
        if not pexists(vecmd):
            vecmd = which("vecmd")
            if vecmd is not None:
                vecmd_path = os.path.dirname(vecmd)
        if vecmd and len(vecmd) > 0:
            num_ves = process_cmd((vecmd, "info", r"Attached VEs\s+:\s+(\d+)", int))
            if num_ves > 0:
                self.userlist = [i for i in range(num_ves)]
                self.subclass = NecTsubasaInfoClass
                self.subargs = {"vecmd_path" : vecmd_path}

################################################################################
# Infos from clinfo (OpenCL devices and runtime)
################################################################################
class OpenCLInfoPlatformDeviceClass(InfoGroup):
    '''Class to read information for one OpenCL device in one platform(uses the clinfo command)'''
    def __init__(self, device, suffix, extended=False, anonymous=False, clinfo_path=""):
        super(OpenCLInfoPlatformDeviceClass, self).__init__(extended=extended, anonymous=anonymous)
        self.device = device
        self.suffix = suffix
        self.clinfo_path = clinfo_path
        clcmd = pjoin(clinfo_path, "clinfo")
        if not pexists(clcmd):
            clcmd = which("clinfo")
        if clcmd and len(clcmd) > 0:
            cmdopts = "--raw --offline | grep '[{}/{}]'".format(self.suffix, self.device)
            self.name = process_cmd((clcmd, cmdopts, r"CL_DEVICE_NAME\s+(.+)", str))
            self.const("Name", self.name)
            self.addc("ImagePitchAlignment", clcmd, cmdopts, r"CL_DEVICE_IMAGE_PITCH_ALIGNMENT\s+(\d+)", int)
            self.addc("Vendor", clcmd, cmdopts, r"CL_DEVICE_VENDOR\s+(.+)", str)
            self.addc("DriverVersion", clcmd, cmdopts, r"CL_DRIVER_VERSION\s+(.+)", str)
            self.addc("VendorId", clcmd, cmdopts, r"CL_DEVICE_VENDOR_ID\s+(.+)", str)
            self.addc("OpenCLVersion", clcmd, cmdopts, r"CL_DEVICE_OPENCL_C_VERSION\s+(.+)", str)
            self.addc("Type", clcmd, cmdopts, r"CL_DEVICE_TYPE\s+(.+)", str)
            self.addc("MaxComputeUnits", clcmd, cmdopts, r"CL_DEVICE_MAX_COMPUTE_UNITS\s+(\d+)", int)
            self.addc("MaxClockFrequency", clcmd, cmdopts, r"CL_DEVICE_MAX_CLOCK_FREQUENCY\s+(\d+)", int)
            self.addc("DeviceAvailable", clcmd, cmdopts, r"CL_DEVICE_AVAILABLE\s+(.+)", str)
            self.addc("CompilerAvailable", clcmd, cmdopts, r"CL_DEVICE_COMPILER_AVAILABLE\s+(.+)", str)
            self.addc("LinkerAvailable", clcmd, cmdopts, r"CL_DEVICE_LINKER_AVAILABLE\s+(.+)", str)
            self.addc("Profile", clcmd, cmdopts, r"CL_DEVICE_PROFILE\s+(.+)", str)
            self.addc("PartitionMaxSubDevices", clcmd, cmdopts, r"CL_DEVICE_PARTITION_MAX_SUB_DEVICES\s+(\d+)", int)
            self.addc("PartitionProperties", clcmd, cmdopts, r"CL_DEVICE_PARTITION_PROPERTIES\s+(.+)", lambda x: tostrlist(x.strip()))
            self.addc("PartitionAffinityDomain", clcmd, cmdopts, r"CL_DEVICE_PARTITION_AFFINITY_DOMAIN\s+(.+)", str)
            self.addc("MaxWorkItemDims", clcmd, cmdopts, r"CL_DEVICE_MAX_WORK_ITEM_DIMENSIONS\s+(\d+)", int)
            self.addc("MaxWorkItemSizes", clcmd, cmdopts, r"CL_DEVICE_MAX_WORK_ITEM_SIZES\s+(.+)", tointlist)
            self.addc("MaxWorkGroupSize", clcmd, cmdopts, r"CL_DEVICE_MAX_WORK_GROUP_SIZE\s+(\d+)", int)
            self.addc("PreferredWorkGroupSizeMultiple", clcmd, cmdopts, r"CL_KERNEL_PREFERRED_WORK_GROUP_SIZE_MULTIPLE\s+(\d+)", int)
            self.addc("MaxNumSubGroups", clcmd, cmdopts, r"CL_DEVICE_MAX_NUM_SUB_GROUPS\s+(\d+)", int)
            self.addc("SubGroupSizesIntel", clcmd, cmdopts, r"CL_DEVICE_SUB_GROUP_SIZES_INTEL\s+([\d\s]+)", tointlist)
            self.addc("PreferredVectorWidthChar", clcmd, cmdopts, r"CL_DEVICE_PREFERRED_VECTOR_WIDTH_CHAR\s+(\d+)", int)
            self.addc("NativeVectorWidthChar", clcmd, cmdopts, r"CL_DEVICE_NATIVE_VECTOR_WIDTH_CHAR\s+(\d+)", int)
            self.addc("PreferredVectorWidthShort", clcmd, cmdopts, r"CL_DEVICE_PREFERRED_VECTOR_WIDTH_SHORT\s+(\d+)", int)
            self.addc("NativeVectorWidthShort", clcmd, cmdopts, r"CL_DEVICE_NATIVE_VECTOR_WIDTH_SHORT\s+(\d+)", int)
            self.addc("PreferredVectorWidthInt", clcmd, cmdopts, r"CL_DEVICE_PREFERRED_VECTOR_WIDTH_INT\s+(\d+)", int)
            self.addc("NativeVectorWidthInt", clcmd, cmdopts, r"CL_DEVICE_NATIVE_VECTOR_WIDTH_INT\s+(\d+)", int)
            self.addc("PreferredVectorWidthLong", clcmd, cmdopts, r"CL_DEVICE_PREFERRED_VECTOR_WIDTH_LONG\s+(\d+)", int)
            self.addc("NativeVectorWidthLong", clcmd, cmdopts, r"CL_DEVICE_NATIVE_VECTOR_WIDTH_LONG\s+(\d+)", int)
            self.addc("PreferredVectorWidthFloat", clcmd, cmdopts, r"CL_DEVICE_PREFERRED_VECTOR_WIDTH_FLOAT\s+(\d+)", int)
            self.addc("NativeVectorWidthFloat", clcmd, cmdopts, r"CL_DEVICE_NATIVE_VECTOR_WIDTH_FLOAT\s+(\d+)", int)
            self.addc("PreferredVectorWidthDouble", clcmd, cmdopts, r"CL_DEVICE_PREFERRED_VECTOR_WIDTH_DOUBLE\s+(\d+)", int)
            self.addc("NativeVectorWidthDouble", clcmd, cmdopts, r"CL_DEVICE_NATIVE_VECTOR_WIDTH_DOUBLE\s+(\d+)", int)
            self.addc("PreferredVectorWidthHalf", clcmd, cmdopts, r"CL_DEVICE_PREFERRED_VECTOR_WIDTH_HALF\s+(\d+)", int)
            self.addc("NativeVectorWidthHalf", clcmd, cmdopts, r"CL_DEVICE_NATIVE_VECTOR_WIDTH_HALF\s+(\d+)", int)
            self.addc("HalfFpConfig", clcmd, cmdopts, r"CL_DEVICE_HALF_FP_CONFIG\s+(.+)", lambda x: tostrlist(x.strip()))
            self.addc("SingleFpConfig", clcmd, cmdopts, r"CL_DEVICE_SINGLE_FP_CONFIG\s+(.+)", lambda x: tostrlist(x.strip()))
            self.addc("DoubleFpConfig", clcmd, cmdopts, r"CL_DEVICE_DOUBLE_FP_CONFIG\s+(.+)", lambda x: tostrlist(x.strip()))
            self.addc("AddressBits", clcmd, cmdopts, r"CL_DEVICE_ADDRESS_BITS\s+(\d+)", int)
            self.addc("EndianLittle", clcmd, cmdopts, r"CL_DEVICE_ENDIAN_LITTLE\s+(.+)", str)
            self.addc("GlobalMemSize", clcmd, cmdopts, r"CL_DEVICE_GLOBAL_MEM_SIZE\s+(\d+)", int)
            self.addc("MaxMemAllocSize", clcmd, cmdopts, r"CL_DEVICE_MAX_MEM_ALLOC_SIZE\s+(\d+)", int)
            self.addc("ErrorCorrection", clcmd, cmdopts, r"CL_DEVICE_ERROR_CORRECTION_SUPPORT\s+(.+)", str)
            self.addc("HostUnifiedMemory", clcmd, cmdopts, r"CL_DEVICE_HOST_UNIFIED_MEMORY\s+(.+)", str)
            self.addc("SvmCapabilities", clcmd, cmdopts, r"CL_DEVICE_SVM_CAPABILITIES\s+(.+)", str)
            self.addc("MinDataTypeAlignSize", clcmd, cmdopts, r"CL_DEVICE_MIN_DATA_TYPE_ALIGN_SIZE\s+(\d+)", int)
            self.addc("MemBaseAddrAlign", clcmd, cmdopts, r"CL_DEVICE_MEM_BASE_ADDR_ALIGN\s+(\d+)", int)
            self.addc("PreferredPlatformAtomicAlign", clcmd, cmdopts, r"CL_DEVICE_PREFERRED_PLATFORM_ATOMIC_ALIGNMENT\s+(\d+)", int)
            self.addc("PreferredGlobalAtomicAlign", clcmd, cmdopts, r"CL_DEVICE_PREFERRED_GLOBAL_ATOMIC_ALIGNMENT\s+(\d+)", int)
            self.addc("PreferredLocalAtomicAlign", clcmd, cmdopts, r"CL_DEVICE_PREFERRED_LOCAL_ATOMIC_ALIGNMENT\s+(\d+)", int)
            self.addc("MaxGlobalVariableSize", clcmd, cmdopts, r"CL_DEVICE_MAX_GLOBAL_VARIABLE_SIZE\s+(\d+)", int)
            self.addc("GlobalVariablePreferredTotalSize", clcmd, cmdopts, r"CL_DEVICE_GLOBAL_VARIABLE_PREFERRED_TOTAL_SIZE\s+(\d+)", int)
            self.addc("GlobalMemCacheType", clcmd, cmdopts, r"CL_DEVICE_GLOBAL_MEM_CACHE_TYPE\s+(.+)", str)
            self.addc("GlobalMemCacheSize", clcmd, cmdopts, r"CL_DEVICE_GLOBAL_MEM_CACHE_SIZE\s+(\d+)", int)
            self.addc("GlobalMemCachelineSize", clcmd, cmdopts, r"CL_DEVICE_GLOBAL_MEM_CACHELINE_SIZE\s+(\d+)", int)
            self.addc("ImageSupport", clcmd, cmdopts, r"CL_DEVICE_IMAGE_SUPPORT\s+(.+)", str)
            self.addc("MaxSamplers", clcmd, cmdopts, r"CL_DEVICE_MAX_SAMPLERS\s+(\d+)", int)
            self.addc("ImageMaxBufferSize", clcmd, cmdopts, r"CL_DEVICE_IMAGE_MAX_BUFFER_SIZE\s+(\d+)", int)
            self.addc("ImageMaxArraySize", clcmd, cmdopts, r"CL_DEVICE_IMAGE_MAX_ARRAY_SIZE\s+(\d+)", int)
            self.addc("ImageBaseAddressAlign", clcmd, cmdopts, r"CL_DEVICE_IMAGE_BASE_ADDRESS_ALIGNMENT\s+(\d+)", int)
            self.addc("ImagePitchAlign", clcmd, cmdopts, r"CL_DEVICE_IMAGE_PITCH_ALIGNMENT\s+(\d+)", int)
            self.addc("Image2dMaxHeight", clcmd, cmdopts, r"CL_DEVICE_IMAGE2D_MAX_HEIGHT\s+(\d+)", int)
            self.addc("Image2dMaxWidth", clcmd, cmdopts, r"CL_DEVICE_IMAGE2D_MAX_WIDTH\s+(\d+)", int)
            self.addc("PlanarYuvMaxHeightIntel", clcmd, cmdopts, r"CL_DEVICE_PLANAR_YUV_MAX_HEIGHT_INTEL\s+(\d+)", int)
            self.addc("PlanarYuvMaxWidthIntel", clcmd, cmdopts, r"CL_DEVICE_PLANAR_YUV_MAX_WIDTH_INTEL\s+(\d+)", int)
            self.addc("Image3dMaxHeight", clcmd, cmdopts, r"CL_DEVICE_IMAGE3D_MAX_HEIGHT\s+(\d+)", int)
            self.addc("Image3dMaxWidth", clcmd, cmdopts, r"CL_DEVICE_IMAGE3D_MAX_WIDTH\s+(\d+)", int)
            self.addc("Image3dMaxDepth", clcmd, cmdopts, r"CL_DEVICE_IMAGE3D_MAX_DEPTH\s+(\d+)", int)
            self.addc("MaxReadImageArgs", clcmd, cmdopts, r"CL_DEVICE_MAX_READ_IMAGE_ARGS\s+(\d+)", int)
            self.addc("MaxWriteImageArgs", clcmd, cmdopts, r"CL_DEVICE_MAX_WRITE_IMAGE_ARGS\s+(\d+)", int)
            self.addc("MaxReadWriteImageArgs", clcmd, cmdopts, r"CL_DEVICE_MAX_READ_WRITE_IMAGE_ARGS\s+(\d+)", int)
            self.addc("MaxPipeArgs", clcmd, cmdopts, r"CL_DEVICE_MAX_PIPE_ARGS\s+(\d+)", int)
            self.addc("PipeMaxActiveReservations", clcmd, cmdopts, r"CL_DEVICE_PIPE_MAX_ACTIVE_RESERVATIONS\s+(\d+)", int)
            self.addc("PipeMaxPacketSize", clcmd, cmdopts, r"CL_DEVICE_PIPE_MAX_PACKET_SIZE\s+(\d+)", int)
            self.addc("LocalMemType", clcmd, cmdopts, r"CL_DEVICE_LOCAL_MEM_TYPE\s+(.+)", str)
            self.addc("MaxConstantArgs", clcmd, cmdopts, r"CL_DEVICE_MAX_CONSTANT_ARGS\s+(\d+)", int)
            self.addc("MaxConstantBufferSize", clcmd, cmdopts, r"CL_DEVICE_MAX_CONSTANT_BUFFER_SIZE\s+(\d+)", int)
            self.addc("MaxParameterSize", clcmd, cmdopts, r"CL_DEVICE_MAX_PARAMETER_SIZE\s+(\d+)", int)
            self.addc("QueueOnHostProperties", clcmd, cmdopts, r"CL_DEVICE_QUEUE_ON_HOST_PROPERTIES\s+(.+)", lambda x: tostrlist(x.strip()))
            self.addc("QueueOnDeviceProperties", clcmd, cmdopts, r"CL_DEVICE_QUEUE_ON_DEVICE_PROPERTIES\s+(.+)", lambda x: tostrlist(x.strip()))
            self.addc("QueueOnDevicePreferredSize", clcmd, cmdopts, r"CL_DEVICE_QUEUE_ON_DEVICE_PREFERRED_SIZE\s+(\d+)", int)
            self.addc("QueueOnDeviceMaxSize", clcmd, cmdopts, r"CL_DEVICE_QUEUE_ON_DEVICE_MAX_SIZE\s+(\d+)", int)
            self.addc("MaxOnDeviceQueues", clcmd, cmdopts, r"CL_DEVICE_MAX_ON_DEVICE_QUEUES\s+(\d+)", int)
            self.addc("MaxOnDeviceEvents", clcmd, cmdopts, r"CL_DEVICE_MAX_ON_DEVICE_EVENTS\s+(\d+)", int)
            self.addc("PreferredInteropUserSync", clcmd, cmdopts, r"CL_DEVICE_PREFERRED_INTEROP_USER_SYNC\s+(.+)", str)
            self.addc("ProfilingTimerResolution", clcmd, cmdopts, r"CL_DEVICE_PROFILING_TIMER_RESOLUTION\s+(\d+)", int)
            self.addc("ExecutionCapabilities", clcmd, cmdopts, r"CL_DEVICE_EXECUTION_CAPABILITIES\s+(.+)", lambda x: tostrlist(x.strip()))
            self.addc("SubGroupIndependentForwardProgress", clcmd, cmdopts, r"CL_DEVICE_SUB_GROUP_INDEPENDENT_FORWARD_PROGRESS\s+(.+)", str)
            self.addc("IlVersion", clcmd, cmdopts, r"CL_DEVICE_IL_VERSION\s+(.+)", str)
            self.addc("SpirVersions", clcmd, cmdopts, r"CL_DEVICE_SPIR_VERSIONS\s+(.+)", str)
            self.addc("PrintfBufferSize", clcmd, cmdopts, r"CL_DEVICE_PRINTF_BUFFER_SIZE\s+(\d+)", int)
            self.addc("BuiltInKernels", clcmd, cmdopts, r"CL_DEVICE_BUILT_IN_KERNELS\s+(.+)", lambda x: tostrlist(x.strip()))
            self.addc("MeVersionIntel", clcmd, cmdopts, r"CL_DEVICE_ME_VERSION_INTEL\s+(\d+)", int)
            self.addc("AvcMeVersionIntel", clcmd, cmdopts, r"CL_DEVICE_AVC_ME_VERSION_INTEL\s+(\d+)", int)
            self.addc("AvcMeSupportsTextureSamplerUseIntel", clcmd, cmdopts, r"CL_DEVICE_AVC_ME_SUPPORTS_TEXTURE_SAMPLER_USE_INTEL\s+(.+)", str)
            self.addc("AvcMeSupportsPreemptionIntel", clcmd, cmdopts, r"CL_DEVICE_AVC_ME_SUPPORTS_PREEMPTION_INTEL\s+(.+)", str)
            self.addc("DeviceExtensions", clcmd, cmdopts, r"CL_DEVICE_EXTENSIONS\s+(.+)", lambda x: tostrlist(x.strip()))
            
class OpenCLInfoPlatformClass(ListInfoGroup):
    '''Class to read information for one OpenCL device (uses the clinfo command)'''
    def __init__(self, platform, extended=False, anonymous=False, clinfo_path=""):
        super(OpenCLInfoPlatformClass, self).__init__(extended=extended, anonymous=anonymous)
        self.name = platform
        self.platform = platform
        self.clinfo_path = clinfo_path
        clcmd = pjoin(clinfo_path, "clinfo")
        if not pexists(clcmd):
            clcmd = which("clinfo")
        if clcmd and len(clcmd) > 0:
            cmdopts = "--raw --offline"
            self.addc("Name", clcmd, cmdopts, r"\s+CL_PLATFORM_NAME\s+(.+)", str)
            self.addc("Version", clcmd, cmdopts, r"\s+CL_PLATFORM_VERSION\s+(.+)", str)
            self.addc("Extensions", clcmd, cmdopts, r"\s+CL_PLATFORM_EXTENSIONS\s+(.+)", lambda x: tostrlist(x.strip()))
            self.addc("Profile", clcmd, cmdopts, r"\s+CL_PLATFORM_PROFILE\s+(.+)", str)
            self.addc("Vendor", clcmd, cmdopts, r"\s+CL_PLATFORM_VENDOR\s+(.+)", str)
            #self.commands["IcdSuffix"] = (clcmd, cmdopts, r"\s+CL_PLATFORM_ICD_SUFFIX_KHR\s+(.+)", str)
            suffix = process_cmd((clcmd, cmdopts, r"\s+CL_PLATFORM_ICD_SUFFIX_KHR\s+(.+)", str))
            self.const("IcdSuffix", suffix)
            num_devs = process_cmd((clcmd, cmdopts, r".*{}.*#DEVICES\s*(\d+)".format(suffix), int))
            if num_devs and num_devs > 0:
                self.userlist = [r for r in range(num_devs)]
                self.subargs = {"clinfo_path" : clinfo_path, "suffix" : suffix}
                self.subclass = OpenCLInfoPlatformDeviceClass

class OpenCLInfoLoaderClass(InfoGroup):
    '''Class to read information for one OpenCL loader (uses the clinfo command)'''
    def __init__(self, loader, extended=False, anonymous=False, clinfo_path=""):
        super(OpenCLInfoLoaderClass, self).__init__(name=loader, extended=extended, anonymous=anonymous)
        self.clinfo_path = clinfo_path
        self.loader = loader
        clcmd = pjoin(clinfo_path, "clinfo")
        if not pexists(clcmd):
            clcmd = which("clinfo")
        if clcmd and len(clcmd) > 0:
            cmdopts = "--raw --offline | grep '[OCLICD/*]'"
            self.addc("Name", clcmd, cmdopts, r"\s+CL_ICDL_NAME\s+(.+)", str)
            self.addc("Vendor", clcmd, cmdopts, r"\s+CL_ICDL_VENDOR\s+(.+)", str)
            self.addc("Version", clcmd, cmdopts, r"\s+CL_ICDL_VERSION\s+(.+)", str)
            self.addc("OclVersion", clcmd, cmdopts, r"\s+CL_ICDL_OCL_VERSION\s+(.+)", str)

class OpenCLInfo(MultiClassInfoGroup):
    '''Class to spawn subclasses for each OpenCL device and loader (uses the clinfo command)'''
    def __init__(self, clinfo_path="", extended=False, anonymous=False):
        super(OpenCLInfo, self).__init__(name="OpenCLInfo", extended=extended, anonymous=anonymous)
        self.clinfo_path = clinfo_path
        clcmd = pjoin(clinfo_path, "clinfo")
        if not pexists(clcmd):
            clcmd = which("clinfo")
        if clcmd and len(clcmd) > 0:
            out = process_cmd((clcmd, "--raw --offline"))
            loaderlist = []
            platlist = []
            for l in out.split("\n"):
                m = re.match(r".*CL_PLATFORM_NAME\s+(.*)", l)
                if m and m.group(1) not in platlist:
                    platlist.append(m.group(1))
                    self.classlist.append(OpenCLInfoPlatformClass)
                    self.classargs.append({"platform" : m.group(1), "clinfo_path" : clinfo_path})
            for l in out.split("\n"):
                m = re.match(r".*CL_ICDL_NAME\s+(.*)", l)
                if m:
                    self.classlist.append(OpenCLInfoLoaderClass)
                    self.classargs.append({"loader" : m.group(1), "clinfo_path" : clinfo_path})

################################################################################
# Skript code
################################################################################

def read_cli(cliargs):
    # Create CLI parser
    desc = 'Reads and outputs system information as JSON document'
    parser = argparse.ArgumentParser(description=desc)
    parser.add_argument('-e', '--extended', action='store_true', default=False,
                        help='extended output (default: False)')
    parser.add_argument('-a', '--anonymous', action='store_true', default=False,
                        help='Remove host-specific information (default: False)')
    parser.add_argument('-c', '--config', default=False, action='store_true',
                        help='print configuration as JSON (files, commands, ...)')
    parser.add_argument('-s', '--sort', action='store_true', default=False,
                        help='sort JSON output (default: False)')
    parser.add_argument('-i', '--indent', default=4, type=int,
                        help='indention in JSON output (default: 4)')
    parser.add_argument('-o', '--output', help='save to file (default: stdout)', default=None)
    parser.add_argument('-j', '--json', help='compare given JSON with current state', default=None)
    parser.add_argument('-m', '--no-meta', action='store_false', default=True,
                        help='do not embed meta information in classes (recommended, default: True)')
    parser.add_argument('--html', help='generate HTML page with CSS and JavaScript embedded instead of JSON', action='store_true', default=False)
    parser.add_argument('--configfile', help='Location of configuration file', default=None)
    parser.add_argument('--log', dest='loglevel', help='Loglevel (info, debug, warning, error)', default='info')
    parser.add_argument('executable', help='analyze executable (optional)', nargs='?', default=None)
    pargs = vars(parser.parse_args(cliargs))

    # Check if executable exists and is executable
    if pargs["executable"] is not None:
        abspath = which(pargs["executable"])
        if abspath is None or not pexists(abspath):
            raise ValueError("Executable '{}' does not exist".format(pargs["executable"]))
        if not os.access(abspath, os.X_OK):
            raise ValueError("Executable '{}' is not executable".format(pargs["executable"]))
    # Check if JSON file exists and is readable
    if pargs["json"] is not None:
        if not pexists(pargs["json"]):
            raise ValueError("JSON document '{}' does not exist".format(pargs["json"]))
        if not os.access(pargs["json"], os.R_OK):
            raise ValueError("JSON document '{}' is not readable".format(pargs["json"]))
    # Check if configuration file exists and is readable
    if pargs["configfile"] is not None:
        if not pexists(pargs["configfile"]):
            raise ValueError("Configuration file '{}' does not exist".format(pargs["configfile"]))
        if not os.access(pargs["configfile"], os.R_OK):
            raise ValueError("Configuration file '{}' is not readable".format(pargs["configfile"]))
    if pargs["loglevel"]:
        numeric_level = getattr(logging, pargs["loglevel"].upper(), None)
        if not isinstance(numeric_level, int):
            raise ValueError('Invalid log level: {}'.format(pargs["loglevel"]))
        logging.basicConfig(level=numeric_level)
    return pargs

def read_config(config={"extended" : False, "anonymous" : False, "executable" : None}):

    if not ("extended" in config and "anonymous" in config and "executable" in config):
        raise ValueError("Given dict does not contain required keys: \
                          extended, anonymous and executable")
    configdict = {"dmifile" : DMIDECODE_FILE,
                  "likwid_enable" : DO_LIKWID,
                  "likwid_path" : LIKWID_PATH,
                  "modulecmd" : MODULECMD_PATH,
                  "vecmd_path" : VEOS_BASE,
                  "nvidia_path" : NVIDIA_PATH,
                  "loglevel" : DEFAULT_LOGLEVEL,
                  "clinfo_path" : CLINFO_PATH,
                  "anonymous" : False,
                  "extended" : False,
                 }
    searchfiles = []

    userfile = config.get("configfile", None)
    configdict["anonymous"] = config.get("anonymous", False)
    configdict["extended"] = config.get("extended", False)
    configdict["executable"] = config.get("executable", None)
    configdict["loglevel"] = config.get("loglevel", DEFAULT_LOGLEVEL)

    if userfile is not None:
        searchfiles.append(userfile)
    else:
        searchfiles = [pjoin(os.getcwd(), ".machinestate")]
        if "HOME" in os.environ:
            searchfiles.append(pjoin(os.environ["HOME"], ".machinestate"))
        searchfiles.append("/etc/machinestate.conf")
    for sfile in searchfiles:
        if pexists(sfile):
            sfp = fopen(sfile)
            if sfp:
                sstr = sfp.read().decode(ENCODING)
                if len(sstr) > 0:
                    try:
                        tmpdict = json.loads(sstr)
                        configdict.update(tmpdict)
                    except:
                        exce = "Configuration file '{}' not valid JSON".format(userfile)
                        raise ValueError(exce)
                sfp.close()
                break

    if configdict["loglevel"]:
        numeric_level = getattr(logging, configdict["loglevel"].upper(), None)
        if not isinstance(numeric_level, int):
            raise ValueError('Invalid log level: {}'.format(configdict["loglevel"]))
        logging.basicConfig(level=numeric_level)

    return configdict


base_js = """
<script>
var acc = document.getElementsByClassName("accordion");
var i;

for (i = 0; i < acc.length; i++) {
  acc[i].addEventListener("click", function() {
    this.classList.toggle("active");
    var children = this.parentNode.childNodes;
    children.forEach(child => {
        if(child.style) {
    		if (child.style.maxHeight) {
        		child.style.maxHeight = null;
       		} else {
	        	child.style.maxHeight = child.scrollHeight + "px";
    	    }
        }
    });
    adjust(this.parentNode);
  });
}

var bExpand = document.getElementsByClassName("option expandable")[0];
var bCollaps = document.getElementsByClassName("option collapsible")[0];

bExpand.addEventListener("click", function() {
	var accNonActive = Array.prototype.filter.call(acc, function(elem, i, acc) {
		return !elem.className.includes("active");
	});
	for (i = 0; i < accNonActive.length; i++) {
		accNonActive[i].click();
	}
});

bCollaps.addEventListener("click", function() {
	var accActive = Array.prototype.filter.call(acc, function(elem, i, acc) {
		return elem.className.includes("active");
	});
	for (i = accActive.length - 1; i >= 0; i--) {
		accActive[i].click();
	}
});

function adjust(node) {
	if(node.style) {
        node.style.maxHeight = 10 * window.innerHeight + "px";
    }
    if(node.parentNode){
    	adjust(node.parentNode);
	}
}
</script>
"""
base_css = """
<style>
.accordion {
  background-color: #eee;
  color: #444;
  cursor: pointer;
  padding: 18px;
  width: 98vw;
  border: none;
  text-align: left;
  outline: none;
  font-size: 15px;
  transition: 0.4s;
}

.active, .accordion:hover {
  background-color: #ccc;
}

.accordion:after {
  content: '\\002B';
  color: #777;
  font-weight: bold;
  float: right;
  margin-left: 5px;
}

.active:after {
  content: "\\2212";
}

.panel {
  padding: 0 18px;
  background-color: white;
  max-height: 0;
  overflow: hidden;
  transition: max-height 0.2s ease-out;
  width: 97vw;
}

.option {
  float: left;
  background-color: #555555;
  border: none;
  color: white;
  padding: 15px 32px;
  text-align: center;
  text-decoration: none;
  display: inline-block;
  font-size: 15px;
}

.expandable {
  background-color: #4CAF50;
  width: 49vw;
}

.collapsible {
  background-color: #f44336;
  width: 49vw;
}
</style>
"""

base_html = """
<!DOCTYPE html>
<html lang="en">
<head>
<title>MachineState</title>
<meta name="viewport" content="width=device-width, initial-scale=1">
<meta charset="UTF-8">
{css}
</head>

<body>
<button class="option expandable">Expand all</button>
<button class="option collapsible">Collapse all</button>
{table}
{script}
</body>
</html>
"""

def get_html(cls, css=True, js=True):
    add_css = base_css if css is True else ""
    add_js = base_js if js is True else ""
    table = cls.get_html()
    return base_html.format(table=table, css=add_css, script=add_js)


def main():
    try:
        # Read command line arguments
        cliargs = read_cli(sys.argv[1:])
        # Read configuration from configuration file
        runargs = read_config(cliargs)
    except Exception as e:
        print(e)
        sys.exit(1)

    # Initialize MachineState class
    mstate = MachineState(**runargs)
    # Generate subclasses of MachineState
    mstate.generate()
    # Update the current state
    mstate.update()

    # Compare a given JSON document (previously created with the same script)
    if cliargs["json"] is not None:
        if mstate == cliargs["json"]:
            print("Current state matches with input file")
        else:
            print("The current state differs at least in one setting with input file")
        sys.exit(0)

    # Get JSON document string (either from the configuration or the state)
    jsonout = {}
    if not cliargs["config"]:
        jsonout = mstate.get_json(sort=cliargs["sort"], intend=cliargs["indent"], meta=cliargs["no_meta"])
    else:
        jsonout = mstate.get_config(sort=cliargs["sort"], intend=cliargs["indent"])

    # Determine output destination
    if not cliargs["output"]:
        if cliargs["html"]:
            print(get_html(mstate))
        else:
            print(jsonout)
    else:
        with open(cliargs["output"], "w") as outfp:
            if cliargs["html"]:
                outfp.write(get_html(mstate))
            else:
                outfp.write(mstate.get_json(sort=cliargs["sort"], intend=cliargs["indent"], meta=cliargs["no_meta"]))
            outfp.write("\n")
    sys.exit(0)

#    # This part is for testing purposes
#    n = OperatingSystemInfo(extended=cliargs["extended"])
#    n.generate()
#    n.update()
#    ndict = n.get()
#    copydict = deepcopy(ndict)
#    print(n == copydict)
#    print(n.get_json(sort=cliargs["sort"], intend=cliargs["indent"]))

__main__ = main
if __name__ == "__main__":
    main()<|MERGE_RESOLUTION|>--- conflicted
+++ resolved
@@ -2615,10 +2615,7 @@
                 if extended:
                     self.const("MD5sum", ExecutableInfoExec.getmd5sum(abscmd))
                     self.required("MD5sum")
-<<<<<<< HEAD
             self.required(["Name", "Size"])
-=======
->>>>>>> b1ebc1da
 
     @staticmethod
     def getmd5sum(filename):
@@ -2644,27 +2641,8 @@
                 self.addc("LinkedLibraries", "ldd", executable, parse=parser)
     def parseLinkedLibs(data):
         libdict = {}
-<<<<<<< HEAD
-        if self.ldd is not None:
-            rawdata = check_output(self.ldd, stderr=DEVNULL, shell=True)
-            data = rawdata.decode(ENCODING)
-            libregex = re.compile(r"\s*([^\s]+)\s+.*")
-            pathregex = re.compile(r"\s*[^\s]+\s+=>\s+([^\s(]+).*")
-            for line in data.split("\n"):
-                libmat = libregex.search(line)
-                if libmat:
-                    lib = libmat.group(1)
-                    pathmat = pathregex.search(line)
-                    if pathmat:
-                        libdict.update({lib : pathmat.group(1)})
-                    elif pexists(lib):
-                        libdict.update({lib : lib})
-                    else:
-                        libdict.update({lib : None})
-        self.required(list(libdict.keys()))
-=======
         libregex = re.compile(r"\s*([^\s]+)\s+.*")
-        pathregex = re.compile(r"\s*[^\s]+\s+=>\s+([^(]+).*")
+        pathregex = re.compile(r"\s*[^\s]+\s+=>\s+([^\s(]+).*")
         for line in data.split("\n"):
             libmat = libregex.search(line)
             if libmat:
@@ -2676,6 +2654,7 @@
                     libdict.update({lib : lib})
                 else:
                     libdict.update({lib : None})
+        self.required(list(libdict.keys()))
         return libdict
     def parseNeededLibs(data):
         libs = []
@@ -2684,8 +2663,6 @@
             if m:
                 libs.append(m.group(1))
         return libs
-
->>>>>>> b1ebc1da
 
 class ExecutableInfo(MultiClassInfoGroup):
     '''Class to spawn subclasses for analyzing a given executable'''
