#!/usr/bin/env python3
# -*- coding: utf-8 -*-
"""
This module provides a simple interface for collecting hardware and software settings for
documentation and reproducibility purposes.

Depends on no external module but for all features, the following applications need to be present:
- likwid-pin, likwid-features and likwid-powermeter
- nvidia-smi
- vecmd
- modules (package environment-modules)
- taskset

Provided functions:
- tostrlist: parse string with commas or spaces into list of strings
- tointlist: parse string with commas or spaces into list of integers
- tobytes: parse string with byte units (kB, MB, GB, kiB, MiB, GiB) into bytes
- tohertz: parse string with Hz unit (kHz, MHz, GHz) to Hz
- tohertzlist: parse string with commas or spaces into list of HZ values (tohertz)
- totitle: call string's totitle function and removes all spaces and underscores
- masktolist: parse bitmask to list of integers
- fopen: opens a file if it exists and is readable and returns file pointer

Provided classes:
- HostInfo
- CpuInfo
- OperatingSystemInfo
- KernelInfo
- Uptime
- CpuTopology
- NumaBalance
- LoadAvg
- MemInfo
- CgroupInfo
- WritebackWorkqueue
- CpuFrequency
- NumaInfo
- CacheTopology
- TransparentHugepages
- PowercapInfo
- Hugepages
- CompilerInfo
- MpiInfo
- ShellEnvironment
- PythonInfo
- ClocksourceInfo
- CoretempInfo
- BiosInfo
- ThermalZoneInfo
- VulnerabilitiesInfo
- UsersInfo
- IrqAffinity
- CpuAffinity (uses os.get_schedaffinity(), likwid-pin or taskset)
- ModulesInfo (if modulecmd is present)
- NvidiaInfo (if nvidia-smi is present)
- NecTsubasaInfo (if vecmd is present)
- PrefetcherInfo (if likwid-features is present)
- TurboInfo (if likwid-powermeter is present)
- DmiDecodeFile (if DMIDECODE_FILE is setup properly)

The module contains more classes but all except the above ones are used only internally
"""

# =======================================================================================
#
#      Filename:  machinestate.py
#
#      Description:  Collect hardware and software settings
#
#      Author:   Thomas Gruber (né Roehl), thomas.roehl@googlemail.com
#      Project:  MachineState
#
#      Copyright (C) 2020 RRZE, University Erlangen-Nuremberg
#
#      This program is free software: you can redistribute it and/or modify it under
#      the terms of the GNU General Public License as published by the Free Software
#      Foundation, either version 3 of the License, or (at your option) any later
#      version.
#
#      This program is distributed in the hope that it will be useful, but WITHOUT ANY
#      WARRANTY; without even the implied warranty of MERCHANTABILITY or FITNESS FOR A
#      PARTICULAR PURPOSE.  See the GNU General Public License for more details.
#
#      You should have received a copy of the GNU General Public License along with
#      this program.  If not, see <http://www.gnu.org/licenses/>.
#
# =======================================================================================

# TODO: Should keys be available in all cases?
# TODO: More analysis by ExecutableInfo? (type, compilation info, ...)
# TODO: Add class for 'sysctl -a' ?

################################################################################
# Imports
################################################################################
import os
import sys
import re
import json
import platform
from subprocess import check_output, DEVNULL
from glob import glob
from os.path import join as pjoin
from os.path import exists as pexists
from os.path import getsize as psize
from locale import getpreferredencoding
from datetime import timedelta, datetime
import hashlib
import argparse
from copy import deepcopy
from unittest import TestCase
from shutil import which
from getpass import getuser
from grp import getgrgid
import inspect

################################################################################
# Configuration
################################################################################
# Some classes call LIKWID to get the required information. With the DO_LIKWID
# switch, this can be de/activated.
DO_LIKWID = True
# The LIKWID_PATH is currently unused.
LIKWID_PATH = None
# The DmiDecodeFile class reads the whole content of this file and includes it
# as string to the JSON dict.
DMIDECODE_FILE = "/etc/dmidecode.txt"
# Currently unused option. The BiosInfo class uses information from sysfs
BIOS_XML_FILE = ""
# The ModulesInfo class requires this path to read the loaded modules. It will
# call 'tclsh MODULECMD_PATH' if tclsh and MODULECMD_PATH exist.
MODULECMD_PATH = "tclsh /apps/modules/modulecmd.tcl"
# The NecTsubasaInfo class requires this path to call the vecmd command
VEOS_BASE = "/opt/nec/ve/bin"
# The NvidiaInfo class requires this path if nvidia-smi is not in $PATH
NVIDIA_PATH = "/opt/nvidia/bin"


################################################################################
# Version information
################################################################################
MACHINESTATE_VERSION = "0.3"
MACHINESTATE_SCHEMA_VERSION = "v1"
__version__ = MACHINESTATE_VERSION

################################################################################
# Constants
################################################################################
ENCODING = getpreferredencoding()

DEBUG_OUTPUT = False

################################################################################
# Helper functions
################################################################################

def fopen(filename):
    if filename is not None and pexists(filename) and os.path.isfile(filename):
        try:
            filefp = open(filename, "rb")
        except PermissionError:
            return None
        return filefp
    return None

################################################################################
# Parser Functions used in multiple places. If a parser function is used only
# in a single class, it is defined as static method in the class
################################################################################


def tostrlist(value):
    r'''Returns string split at \s and , in list of strings. Strings might not be unique in list.

    :param value: string with sub-strings

    :returns: Expanded list
    :rtype: [str]
    '''
    if value is not None:
        if isinstance(value, int):
            value = str(value)
        return re.split(r"[,\s]", value)

def tointlist(value):
    r'''Returns string split at \s and , in list of integers. Supports lists like 0,1-4,7.

    :param value: string with lists like 5,6,8 or 1-4 or 0,1-4,7
    :raises: :class:`ValueError`: Element of the list cannot be casted to type int

    :returns: Expanded list
    :rtype: [int]
    '''
    if value and isinstance(value, int):
        return [value]
    if value and isinstance(value, float):
        return [int(value)]

    if value and isinstance(value, str):
        outlist = []
        for part in [x for x in re.split(r"[,\s]", value) if x.strip()]:
            if '-' in part:
                start, end = part.split("-")
                try:
                    start = int(start)
                    end = int(end)
                except ValueError as exce:
                    raise exce
                outlist += [i for i in range(int(start), int(end)+1)]
            else:
                ipart = None
                mat = re.match(r"(\d+)\.\d+", part)
                if mat:
                    part = mat.group(1)
                try:
                    ipart = int(part)
                except ValueError as exce:
                    raise exce
                if ipart is not None:
                    outlist.append(ipart)
        return outlist
    return None

def totitle(value):
    r'''Returns titleized split (string.title()) with _ and whitespaces removed.'''
    if value and isinstance(value, str):
        return value.title().replace("_", "").replace(" ", "")
    return str(value)

def tobytes(value):
    r'''Returns a size value (XXXX kB or XXXGB) to size in bytes

    :param value: size value (XXXX kB or XXXGB)

    :returns: size in bytes
    :rtype: int
    '''
    if value and isinstance(value, int):
        return value
    if value and isinstance(value, str):
        mat = re.match(r"([\d\.]+)\s*([kKmMgG]{0,1})([i]{0,1})([bB]{0,1})", value)
        if mat is not None:
            count = int(mat.group(1))
            mult = 1024
            if mat.group(4).lower() == "b":
                if mat.group(3).lower() == "i":
                    mult = 1000
            if mat.group(2).lower() == "k":
                count *= mult
            elif mat.group(2).lower() == "m":
                count *= (mult * mult)
            elif mat.group(2).lower() == "g":
                count *= (mult * mult * mult)
            return count
        else:
            value = None
    return value

def masktolist(value):
    '''Returns a integer list with the set bits in a bitmask like 0xff

    :param value: bitmask like ff,ffffffff

    :returns: List of set bits in bitmask
    :rtype: [int]
    '''
    outlist = None
    if value is not None:
        bits = 0
        if isinstance(value, str):
            mask = str(value).replace(",", "")
            bits = len(mask) * 4
            imask = int(mask, 16)
        elif isinstance(value, int):
            imask = value
            bits = 0
            while value > 0:
                value >>= 1
                bits += 1
        outlist = []
        for bit in range(bits):
            if (1<<bit) & imask:
                outlist.append(bit)
    return outlist

def tohertz(value):
    outvalue = None
    if value is not None:
        if isinstance(value, int) or isinstance(value, float):
            outvalue = int(value)
        elif isinstance(value, str):
            mat = re.match(r"([\d\.]+)\s*([kKmMgG]*[Hh]*[z]*)", value)
            if mat:
                outvalue = float(mat.group(1))
                if mat.group(2).lower().startswith("m"):
                    #print("MegaHertz")
                    outvalue *= 1000 * 1000
                elif mat.group(2).lower().startswith("g"):
                    #print("GigaHertz")
                    outvalue *= 1000 * 1000 * 1000
                elif mat.group(2).lower() == "hz":
                    outvalue *= 1
                else:
                    # We assume all other frequencies are in kHz
                    #print("KiloHertz")
                    outvalue *= 1000
                outvalue = int(outvalue)
    #print("tohertz", type(value), value, outvalue)
    return outvalue

def tohertzlist(value):
    outlist = []
    if value and isinstance(value, int):
        return [tohertz(value)]

    if value and isinstance(value, str):
        try:
            for part in [x for x in re.split(r"[,\s]", value) if x.strip()]:
                outlist += [tohertz(part)]
        except ValueError as exce:
            raise exce
        return outlist
    return None

def tobool(value):
    if isinstance(value, int):
        return bool(value)
    elif isinstance(value, float):
        return value != 0.0
    elif isinstance(value, str):
        if re.match(r"\d+", value):
            return bool(int(value))
        elif value.lower() == "on":
            return True
        elif value.lower() == "off":
            return False
        elif value.lower() == "true":
            return True
        elif value.lower() == "false":
            return False
    return False

################################################################################
# Processing functions for entries in class attributes 'files' and 'commands'  #
################################################################################
def match_data(data, regex_str):
    out = data
    regex = re.compile(regex_str)
    nlregex = re.compile(r"\n")
    for line in nlregex.split(data):
        mat = regex.match(line)
        if mat:
            out = mat.group(1)
            break
        else:
            mat = regex.search(line)
            if mat:
                out = mat.group(1)
                break
    return out

def process_file(args):
    data = None
    fname, *matchconvert = args
    filefp = fopen(fname)
    if filefp:
        data = filefp.read().decode(ENCODING).strip()
        if matchconvert:
            fmatch, *convert = matchconvert
            if fmatch:
                data = match_data(data, fmatch)
            if convert:
                fconvert, = convert
                if fconvert:
                    try:
                        data = fconvert(data)
                    except BaseException:
                        pass
        filefp.close()
    return data

def process_files(filedict):
    sortdict = {}
    outdict = {}
    for key in filedict:
        fname, fmatch, fparse, *_ = filedict[key]
        if fname not in sortdict:
            sortdict[fname] = []
        sortdict[fname].append((key, fmatch, fparse))
        outdict[key] = None
    for fname in sortdict:
        filefp = fopen(fname)
        data = None
        if filefp:
            data = filefp.read().decode(ENCODING)
            for args in sortdict[fname]:
                key, fmatch, fparse = args
                tmpdata = str(data.strip()) if data.strip() else ""
                if fmatch is not None:
                    tmpdata = match_data(tmpdata, fmatch)
                if fparse is not None:
                    try:
                        tmpdata = fparse(tmpdata)
                    except BaseException:
                        pass
                outdict[key] = tmpdata
            filefp.close()
    return outdict

def process_cmds(cmddict):
    sortdict = {}
    outdict = {}
    for key in cmddict:
        cmd, cmd_opts, cmatch, cparse, *_ = cmddict[key]
        newkey = (cmd, cmd_opts or "")
        if newkey not in sortdict:
            sortdict[newkey] = []
        sortdict[newkey].append((key, cmatch, cparse))
        outdict[key] = None
    for cmdargs in sortdict:
        cmd, cmd_opts = cmdargs
        abscmd = which(cmd)
        data = None
        if abscmd and len(abscmd) > 0:
            exestr = "LANG=C {} {}; exit 0;".format(cmd, cmd_opts)
            data = check_output(exestr, stderr=DEVNULL, shell=True).decode(ENCODING).strip()
        for args in sortdict[cmdargs]:
            key, cmatch, cparse = args
            tmpdata = data
            if tmpdata and cmatch is not None:
                tmpdata = match_data(tmpdata, cmatch)
            if cparse is not None:
                try:
                    tmpdata = cparse(tmpdata)
                except BaseException:
                    pass
            outdict[key] = tmpdata
    return outdict

def process_cmd(args):
    data = None
    cmd, *optsmatchconvert = args
    if cmd:
        abspath = which(cmd)
        #which_cmd = "which {}; exit 0;".format(cmd)
        #data = check_output(which_cmd, stderr=DEVNULL, shell=True).decode(ENCODING).strip()
        if abspath and len(abspath) > 0:
            if optsmatchconvert:
                cmd_opts, *matchconvert = optsmatchconvert
                exe = "LANG=C {} {}; exit 0;".format(cmd, cmd_opts)
                data = check_output(exe, stderr=DEVNULL, shell=True).decode(ENCODING).strip()
                if data and len(data) >= 0 and len(matchconvert) > 0:
                    cmatch, *convert = matchconvert
                    if cmatch:
                        data = match_data(data, cmatch)
                    if convert:
                        cconvert, = convert
                        if cconvert:
                            try:
                                data = cconvert(data)
                            except BaseException:
                                pass
                else:
                    if len(matchconvert) == 2:
                        cmatch, cconvert = matchconvert
                        if cconvert:
                            try:
                                data = cconvert(None)
                            except BaseException:
                                pass

    return data

def get_config_file(args):
    outdict = {}
    fname, *matchconvert = args
    if fname:
        outdict["Filename"] = str(fname)
        if matchconvert:
            fmatch, *convert = matchconvert
            if fmatch:
                outdict["Regex"] = str(fmatch)
            if convert:
                fconvert, = convert
                if fconvert:
                    outdict["Parser"] = str(fconvert)
    return outdict

def get_config_cmd(args):
    outdict = {}
    cmd, *optsmatchconvert = args
    if cmd:
        outdict["Command"] = str(cmd)
        if optsmatchconvert:
            cmd_opts, *matchconvert = optsmatchconvert
            if cmd_opts:
                outdict["CommandOpts"] = str(cmd_opts)
                if matchconvert:
                    cmatch, *convert = matchconvert
                    if cmatch:
                        outdict["Regex"] = str(cmatch)
                    if convert:
                        cconvert, = convert
                        if cconvert:
                            outdict["Parser"] = str(cconvert)
    return outdict

def get_ostype():
    out = process_cmd(("uname", "-s", r"(\s+)", None))
    if out:
        return out
    return "Unknown"

################################################################################
# Base Classes
################################################################################



class InfoGroup:
    def __init__(self, name=None, extended=False, anonymous=False):
        # Holds subclasses
        self._instances = []
        # Holds the data of this class instance
        self._data = {}
        # Space for file reads
        # Key -> (filename, regex_with_one_group, convert_function)
        # If regex_with_one_group is None, the whole content of filename is passed to
        # convert_function. If convert_function is None, the output is saved as string
        self.files = {}
        # Space for commands for execution
        # Key -> (executable, exec_arguments, regex_with_one_group, convert_function)
        # If regex_with_one_group is None, the whole content of filename is passed to
        # convert_function. If convert_function is None, the output is saved as string
        self.commands = {}
        # Space for constants
        # Key -> Value
        self.constants = {}
        # Keys in the group that are required to check equality
        self.required4equal = []
        self.name = None
        # Set attributes
        self.name = name
        self.extended = extended
        self.anonymous = anonymous

    @classmethod
    def from_dict(cls, data):
        """Initialize from data dictionary produced by `get(meta=True)`"""
        if isinstance(data, dict) and not data.get('_meta', "").startswith(cls.__name__):
            raise ValueError("`from_dict` musst be called on class matching `_meta` (call get(meta=True)).")
        if isinstance(data, InfoGroup):
            data = data.get(meta=True)
        intmatch = re.compile(r"^(.*)=([\d]+)$")
        floatmatch = re.compile(r"^(.*)=([\d\.eE+\-]+)$")
        strmatch = re.compile(r"^(.*)='(.*)'$")
        nonematch = re.compile(r"^(.*)='None'$")
        truematch = re.compile(r"^(.*)='True'$")
        falsematch = re.compile(r"^(.*)='True'$")
        anymatch = re.compile(r"^(.*)=(.*)$")
        mmatch = r"{}\((.*)\)".format(cls.__name__)
        m = re.match(mmatch, data['_meta'])
        initargs = {}
        if m:
            argstring = m.group(1)
            for astr in [ x.strip() for x in argstring.split(",") if len(x) > 0]:
                k = None
                v = None
                if intmatch.match(astr):
                    k,v = intmatch.match(astr).groups()
                    v = int(v)
                elif floatmatch.match(astr):
                    k,v = floatmatch.match(astr).groups()
                    v = float(v)
                elif nonematch.match(astr):
                    k = nonematch.match(astr).group(1)
                    v = None
                elif truematch.match(astr):
                    k = truematch.match(astr).group(1)
                    v = True
                elif falsematch.match(astr):
                    k = falsematch.match(astr).group(1)
                    v = False
                elif strmatch.match(astr):
                    k,v = strmatch.match(astr).groups()
                    v = str(v)
                elif anymatch.match(astr):
                    k,v = anymatch.match(astr).groups()
                    v = str(v)
                if v == "None": v = None
                if v == "True": v = True
                if v == "False": v = False
                if k is not None:
                    initargs[k] = v

        c = cls(**dict(initargs))
        validkeys = list(c.files.keys()) + list(c.commands.keys()) + list(c.constants.keys())
        for key, value in data.items():
            if isinstance(value, dict) and '_meta' in value:
                clsname = value['_meta'].split("(")[0]
                c._instances.append(
                    getattr(sys.modules[__name__], clsname).from_dict(value))
            elif key in validkeys or key in [n.name for n in c._instances]:
                c._data[key] = value
        return c

    def addf(self, key, filename, match=None, parse=None, extended=False):
        """Add file to object including regex and parser"""
        self.files[key] = (filename, match, parse)
    def addc(self, key, cmd, cmd_opts=None, match=None, parse=None, extended=False):
        """Add command to object including command options, regex and parser"""
        self.commands[key] = (cmd, cmd_opts, match, parse)
    def const(self, key, value):
        """Add constant value to object"""
        self.constants[key] = value
    def required(self, *args):
        """Add item(s) to list of required fields at comparison"""
        if args:
            for arg in args:
                if isinstance(arg, list):
                    for subarg in arg:
                        if subarg not in self.required4equal:
                            self.required4equal.append(subarg)
                elif isinstance(arg, str):
                    if arg not in self.required4equal:
                        self.required4equal.append(arg)

    def generate(self):
        '''Generate subclasses, defined by derived classes'''
        pass

    def update(self):
        '''Read object's files and commands. Triggers update() of subclasses'''
        outdict = {}
        if len(self.files) > 0:
            outdict.update(process_files(self.files))
        if len(self.commands) > 0:
            outdict.update(process_cmds(self.commands))
        if len(self.constants) > 0:
            for key in self.constants:
                outdict[key] = self.constants[key]
        for inst in self._instances:
            inst.update()
        self._data.update(outdict)

    def get(self, meta=False):
        """Get the object's and all subobjects' data as dict"""
        outdict = {}
        for inst in self._instances:
            clsout = inst.get(meta=meta)
            outdict.update({inst.name : clsout})
        outdict.update(self._data)
        if meta:
            outdict["_meta"] = self.__repr__()
        return outdict
<<<<<<< HEAD
    def get_html(self, level=0):
=======

    def get_html(self):
        """Get the object's and all subobjects' data as collapsible HTML table used by get_html()"""
>>>>>>> 5f7cc039
        s = ""
        s += "<button class=\"accordion\">{}</button>\n".format(self.name)
        s += "<div class=\"panel\">\n<table style=\"width:100vw\">\n"
        for k,v in self._data.items():
            if isinstance(v, list):
                s += "<tr>\n<td style=\"width: 20%\"><b>{}:</b></td>\n<td>{}</td>\n</tr>\n".format(k, ", ".join([str(x) for x in v]))
            else:
                s += "<tr>\n<td style=\"width: 20%\"><b>{}:</b></td>\n<td>{}</td>\n</tr>\n".format(k, v)
        for inst in self._instances:
            if len(self._data) > 0 and level > 0:
                s += "<tr>\n<td colspan=\"2\">\n{}</td>\n</tr>".format(inst.get_html(level+1))
            else:
                s += "<tr>\n<td>{}</td>\n</tr>".format(inst.get_html(level+1))
        s += "</table>\n</div>\n"
        return s

    def get_json(self, sort=False, intend=4, meta=True):
        """Get the object's and all subobjects' data as JSON document (string)"""
        outdict = self.get(meta=meta)
        return json.dumps(outdict, sort_keys=sort, indent=intend)

    def get_config(self):
        """Get the object's and all subobjects' configuration as JSON document (string)"""
        outdict = {}
        selfdict = {}
        selfdict["Type"] = str(self.__class__.__name__)
        selfdict["ClassType"] = "InfoGroup"
        if len(self.files) > 0:
            outfiles = {}
            for key in self.files:
                val = self.files.get(key, None)
                outfiles[key] = get_config_file(val)
            outdict.update({"Files" : outfiles})
        if len(self.commands) > 0:
            outcmds = {}
            for key in self.commands:
                val = self.commands.get(key, None)
                outcmds[key] = get_config_cmd(val)
            outdict.update({"Commands" : outcmds})

        if len(self.constants) > 0:
            outconst = {}
            for key in self.constants:
                outconst[key] = self.constants[key]
            outdict.update({"Constants" : outconst})
        outdict["Config"] = selfdict
        for inst in self._instances:
            outdict.update({inst.name : inst.get_config()})
        return outdict
# This is a starting point to implement a json-schema for MachineState
#    def get_schema(self):
#        schemedict = {}
#        pdict = {}
#        clsname = self.name.lower()
#        surl = "https://rrze-hpc.github.io/MachineState/scheme/{}.schema.json".format(clsname)
#        schemedict["$schema"] = "http://json-schema.org/draft-07/schema#"
#        schemedict["$id"] = surl
#        schemedict["title"] = self.name
#        schemedict["description"] = self.name
#        schemedict["type"] = "object"
#        schemedict["required"] = list(self.required4equal)

#        for key in self.files:
#            vtype = "string"
#            itype = None
#            fname, _, parse = self.files[key]
#            if parse in [int, tobytes, tohertz]:
#                vtype == "integer"
#            if parse in [tointlist, tohertzlist, tostrlist]:
#                vtype == "array"
#                itype == "integer"
#                if parse == tostrlist:
#                    itype == "string"
#            pdict[key] = {"type" : vtype, "description" : fname}
#            if itype:
#                pdict[key]["items"] = {"type" : itype}
#        for key in self.commands:
#            vtype = "string"
#            itype = None
#            cname, _, _, parse = self.commands[key]
#            if parse in [int, tobytes, tohertz]:
#                vtype == "integer"
#            if parse in [tointlist, tohertzlist, tostrlist]:
#                vtype == "array"
#                itype == "integer"
#                if parse == tostrlist:
#                    itype == "string"
#            pdict[key] = {"type" : vtype, "description" : fname}
#            if itype:
#                pdict[key]["items"] = {"type" : itype}
#        schemedict["properties"] = pdict
#        return schemedict

    def __eq__(self, other):
        """Compare object with another object-like structure like Class,
           dict, JSON document or path to JSON file"""
        self_meta = False
        def valuecmp(key, cls, left, right):
            """Compare two values used only internally in __eq__"""
            tcase = TestCase()
            estr = "key '{}' for class {}".format(key, cls)
            if isinstance(left, str) and isinstance(right, str):
                lmatch = re.match(r"^([\d\.]+).*", left)
                rmatch = re.match(r"^([\d\.]+).*", right)
                if lmatch and rmatch:
                    try:
                        left = float(lmatch.group(1))
                        right = float(rmatch.group(1))
                    except:
                        pass
            if ((isinstance(left, int) and isinstance(right, int)) or
                (isinstance(left, float) and isinstance(right, float))):
                try:
                    tcase.assertAlmostEqual(left, right, delta=left*0.2)
                except BaseException as exce:
                    print("ERROR: AlmostEqual check failed for {} (delta +/- 20%): {}".format(estr, exce))
                    return False
            elif left != right:
                print("ERROR: Equality check failed for {}".format(estr))
                return False
            return True

        # Load the other object
        if isinstance(other, str):
            if pexists(other):
                jsonfp = fopen(other)
                if jsonfp:
                    other = jsonfp.read().decode(ENCODING)
                    jsonfp.close()
            try:
                otherdict = json.loads(other)
                self_meta = True
            except:
                raise ValueError("`__eq__` musst be called on InfoGroup class, \
                                  dict, JSON or path to JSON file.")
        elif isinstance(other, InfoGroup):
            otherdict = other.get(meta=True)
            self_meta = True
        elif isinstance(other, dict):
            otherdict = other
            if "_meta" in otherdict:
                self_meta = True
        elif self.get() is None and other is None:
            return True
        else:
            raise ValueError("`__eq__` musst be called on InfoGroup class, dict, \
                              JSON or path to JSON file.")
        # After here only dicts allowed
        selfdict = self.get(meta=self_meta)
        clsname = self.__class__.__name__
        key_not_found = 'KEY_NOT_FOUND_IN_OTHER_DICT'
        selfkeys = selfdict.keys()
        otherkeys = otherdict.keys()
        if set(selfkeys) & set(self.required4equal) != set(self.required4equal):
            print("Required keys missing in object: {}".format(
                  ", ".join(set(self.required4equal) - set(selfkeys)))
                 )
        if set(otherkeys) & set(self.required4equal) != set(self.required4equal):
            print("Required keys missing in compare object: {}".format(
                  ", ".join(set(self.required4equal) - set(otherkeys)))
                 )
            
        inboth = set(selfkeys) & set(otherkeys)
        diff = {k:(selfdict[k], otherdict[k])
                for k in inboth
                if ((not valuecmp(k, clsname, selfdict[k], otherdict[k]))
                     and k in self.required4equal
                   )
               }
        diff.update({k:(selfdict[k], key_not_found)
                     for k in selfkeys - inboth
                     if k in self.required4equal
                    })
        diff.update({k:(key_not_found, otherdict[k])
                     for k in otherkeys - inboth
                     if k in self.required4equal
                    })
#        for k in diff:
#            print(k)
#            print(v[0])
#            print(v[1])
        return len(diff) == 0
    
    def _init_args(self):
        """Get list of tuples with __init__ arguments"""
        parameters = inspect.signature(self.__init__).parameters.values()
        arglist = [
            (p.name, getattr(self, p.name))
            for p in parameters
            if p.default is not getattr(self, p.name)
        ]
        return arglist

    def __repr__(self):
        cls = str(self.__class__.__name__)
        args = ", ".join(["{}={!r}".format(k,v) for k,v in self._init_args()])
        return "{}({})".format(cls, args)

class PathMatchInfoGroup(InfoGroup):
    '''Class for matching files in a folder and create subclasses for each path'''
    def __init__(self,
                 name=None,
                 extended=False,
                 anonymous=False,
                 searchpath=None,
                 match=None,
                 subclass=None,
                 subargs={}):
        super(PathMatchInfoGroup, self).__init__(extended=extended, name=name, anonymous=anonymous)
        self.searchpath = None
        self.match = None
        self.subargs = {}
        self.subclass = None

        if searchpath and isinstance(searchpath, str):
            if os.path.exists(os.path.dirname(searchpath)):
                self.searchpath = searchpath
        if match and isinstance(match, str):
            self.match = match

        if subargs and isinstance(subargs, dict):
            self.subargs = subargs

        if subclass:
            if callable(subclass) and type(subclass) == type(InfoGroup):
                self.subclass = subclass


    def generate(self):
        glist = []
        if self.searchpath and self.match and self.subclass:
            mat = re.compile(self.match)
            base = self.searchpath
            try:
                glist += sorted([int(mat.match(f).group(1)) for f in glob(base) if mat.match(f)])
            except ValueError:
                glist += sorted([mat.match(f).group(1) for f in glob(base) if mat.match(f)])
            for item in glist:
                cls = self.subclass(item,
                                    extended=self.extended,
                                    anonymous=self.anonymous,
                                    **self.subargs)
                cls.generate()
                self._instances.append(cls)
    def get_config(self):
        outdict = super(PathMatchInfoGroup, self).get_config()
        selfdict = {}
        selfdict["Type"] = str(self.__class__.__name__)
        selfdict["ClassType"] = "PathMatchInfoGroup"
        if self.searchpath:
            selfdict["SearchPath"] = str(self.searchpath)
        if self.match:
            selfdict["Regex"] = str(self.match)
        if self.subclass:
            selfdict["SubClass"] = str(self.subclass.__name__)
        if self.subargs:
            selfdict["SubArgs"] = str(self.subargs)
        outdict["Config"] = selfdict
        for inst in self._instances:
            outdict.update({inst.name : inst.get_config()})
        return outdict

class ListInfoGroup(InfoGroup):
    '''Class for creating subclasses based on a list given by the user. All subclasses have the same
    class type.
    '''
    def __init__(self,
                 name=None,
                 extended=False,
                 anonymous=False,
                 userlist=None,
                 subclass=None,
                 subargs=None):
        super(ListInfoGroup, self).__init__(extended=extended, name=name, anonymous=anonymous)
        self.userlist = userlist or []
        if isinstance(subclass, str) or isinstance(subclass, int) or isinstance(subclass, bool):
            self.subclass = None
        else:
            self.subclass = subclass
        self.subargs = subargs if isinstance(subargs, dict) else {}

    def generate(self):
        if self.userlist and self.subclass:
            for item in self.userlist:
                cls = self.subclass(item,
                                    extended=self.extended,
                                    anonymous=self.anonymous,
                                    **self.subargs)
                cls.generate()
                self._instances.append(cls)

    def get_config(self):
        outdict = super(ListInfoGroup, self).get_config()
        selfdict = {}
        selfdict["Type"] = str(self.__class__.__name__)
        selfdict["ClassType"] = "ListInfoGroup"
        if self.subclass:
            selfdict["SubClass"] = str(self.subclass.__name__)
        if self.subargs:
            selfdict["SubArgs"] = str(self.subargs)
        if self.userlist:
            selfdict["List"] = str(self.userlist)
        for inst in self._instances:
            outdict.update({inst.name : inst.get_config()})
        outdict["Config"] = selfdict
        return outdict
    def __class_args__(self):
        arglist = super(ListInfoGroup, self).__class_args__()
        arglist.append("userlist={}".format(self.userlist))
        if self.subclass:
            arglist.append("subclass={}".format(self.subclass.__name__))
        else:
            arglist.append("subclass=None")
        arglist.append("subargs={}".format(self.subargs))
        return arglist

class MultiClassInfoGroup(InfoGroup):
    '''Class for creating subclasses based on a list of class types given by the user.
    '''
    def __init__(self,
                 name=None,
                 extended=False,
                 anonymous=False,
                 classlist=[],
                 classargs=[]):
        super(MultiClassInfoGroup, self).__init__(extended=extended, name=name, anonymous=anonymous)
        self.classlist = []
        self.classargs = []
        if len(classlist) == len(classargs):
            if classlist:
                valid = True
                for cls in classlist:
                    if not (callable(cls) and type(cls) == type(InfoGroup)):
                        valid = False
                        break
                if valid:
                    self.classlist = classlist
            if classargs:
                valid = True
                for cls in classargs:
                    if not isinstance(cls, dict):
                        valid = False
                        break
                    if valid:
                        self.classargs = classargs

    def generate(self):
        for cltype, clargs in zip(self.classlist, self.classargs):
            try:
                cls = cltype(extended=self.extended, anonymous=self.anonymous, **clargs)
                if cls:
                    cls.generate()
                    self._instances.append(cls)
            except BaseException as exce:
                #print("{}.generate: {}".format(cltype.__name__, exce))
                raise exce

    def get_config(self):
        outdict = super(MultiClassInfoGroup, self).get_config()
        outdict["Type"] = str(self.__class__.__name__)
        outdict["ClassType"] = "MultiClassInfoGroup"
        for cls, args in zip(self.classlist, self.classargs):
            outdict[str(cls.__name__)] = str(args)
        for inst in self._instances:
            outdict.update({inst.name : inst.get_config()})
        return outdict


class MachineStateInfo(InfoGroup):
    def __init__(self, extended=False, anonymous=False):
        super(MachineStateInfo, self).__init__(name="MachineState",
                                               anonymous=anonymous,
                                               extended=extended)
        self.const("Extended", self.extended)
        self.const("Anonymous", self.anonymous)
        self.const("Version", MACHINESTATE_VERSION)
        self.const("SchemaVersion", MACHINESTATE_SCHEMA_VERSION)
        self.const("Timestamp", datetime.now().ctime())
        self.required("SchemaVersion", "Extended", "Anonymous")


class MachineState(MultiClassInfoGroup):
    '''Main MachineState Class spawning all configuration specific subclasses'''
    def __init__(self,
                 extended=False,
                 executable=None,
                 anonymous=False,
                 debug=DEBUG_OUTPUT,
                 dmifile=DMIDECODE_FILE,
                 likwid_enable=DO_LIKWID,
                 likwid_path=LIKWID_PATH,
                 nvidia_path=NVIDIA_PATH,
                 modulecmd=MODULECMD_PATH,
                 vecmd_path=VEOS_BASE):
        super(MachineState, self).__init__(extended=extended, anonymous=anonymous)
        self.executable = executable
        self.debug = debug
        self.dmifile = dmifile
        self.likwid_enable= likwid_enable
        self.likwid_path = likwid_path
        self.nvidia_path = nvidia_path
        self.modulecmd = modulecmd
        self.vecmd_path = vecmd_path
        ostype = get_ostype()
        if ostype == "Linux":
            self.classlist = [
                MachineStateInfo,
                HostInfo,
                CpuInfo,
                OperatingSystemInfo,
                KernelInfo,
                Uptime,
                CpuTopology,
                NumaBalance,
                LoadAvg,
                MemInfo,
                CgroupInfo,
                WritebackInfo,
                WritebackWorkqueue,
                CpuFrequency,
                NumaInfo,
                CacheTopology,
                TransparentHugepages,
                PowercapInfo,
                Hugepages,
                CompilerInfo,
                MpiInfo,
                ShellEnvironment,
                PythonInfo,
                ClocksourceInfo,
                CoretempInfo,
                BiosInfo,
                ThermalZoneInfo,
                VulnerabilitiesInfo,
                UsersInfo,
                CpuAffinity,
            ]
            if extended:
                self.classlist.append(IrqAffinity)
            self.classargs = [{} for x in self.classlist]

            self.classlist.append(ModulesInfo)
            self.classargs.append({"modulecmd" : modulecmd})
            self.classlist.append(NvidiaSmiInfo)
            self.classargs.append({"nvidia_path" : nvidia_path})
            self.classlist.append(NecTsubasaInfo)
            self.classargs.append({"vecmd_path" : vecmd_path})
            self.classlist.append(DmiDecodeFile)
            self.classargs.append({"dmifile" : dmifile})
            self.classlist.append(ExecutableInfo)
            self.classargs.append({"executable" : executable})
            if likwid_enable:
                if likwid_path is None or not pexists(likwid_path):
                    path = which("likwid-topology")
                    if path:
                        likwid_path = os.path.dirname(path)
                clargs = {"likwid_base" : likwid_path}
                self.classlist += [PrefetcherInfo, TurboInfo]
                self.classargs += [clargs, clargs]
        elif ostype == "Darwin":
            self.classlist = [
                MachineStateInfo,
                HostInfo,
                CpuInfoMacOS,
                OSInfoMacOS,
                CacheTopologyMacOS,
                CpuTopologyMacOS,
                CpuFrequencyMacOs,
                UptimeMacOs,
                UsersInfo,
                ShellEnvironment,
                PythonInfo,
                CompilerInfo,
                LoadAvgMacOs,
                MemInfoMacOS,
                MpiInfo,
                NumaInfoMacOS,
            ]
            self.classargs = [{} for x in self.classlist]

    def get_config(self, sort=False, intend=4):
        outdict = {}
        for inst in self._instances:
            clsout = inst.get_config()
            outdict.update({inst.name : clsout})
        return json.dumps(outdict, sort_keys=sort, indent=intend)
<<<<<<< HEAD
    def get_html(self, level=0):
=======

    def get_html(self):
>>>>>>> 5f7cc039
        s = ""
        s += "<table style=\"width:100vw\">\n"
#        for k,v in self._data.items():
#            if isinstance(v, list):
#                s += "<tr>\n\t<td>{}</td>\n\t<td>{}</td>\n</tr>\n".format(k, ", ".join([str(x) for x in v]))
#            else:
#                s += "<tr>\n\t<td>{}</td>\n\t<td>{}</td>\n</tr>\n".format(k, v)
        for inst in self._instances:
            s += "<tr>\n\t<td>{}</td>\n</tr>".format(inst.get_html(level+1))
        s += "</table>\n\n"
        return s


################################################################################
# Configuration Classes
################################################################################

################################################################################
# Infos about operating system
################################################################################
class OSInfoMacOS(InfoGroup):
    def __init__(self, extended=False, anonymous=False):
        super(OSInfoMacOS, self).__init__(anonymous=anonymous, extended=extended)
        self.name = "OperatingSystemInfo"
        ostype = get_ostype()
        self.const("Type", ostype)
        self.required("Type")
        self.addc("Version", "sysctl", "-n kern.osproductversion", r"([\d\.]+)")
        self.required("Version")

class OperatingSystemInfo(InfoGroup):
    def __init__(self, extended=False, anonymous=False):
        super(OperatingSystemInfo, self).__init__(anonymous=anonymous, extended=extended)
        self.name = "OperatingSystemInfo"
        ostype = get_ostype()
        self.const("Type", ostype)
        self.required("Type")
        self.addf("Name", "/etc/os-release", r"NAME=[\"]*([^\"]+)[\"]*\s*")
        self.addf("Version", "/etc/os-release", r"VERSION=[\"]*([^\"]+)[\"]*\s*")

        self.required(["Name", "Version"])
        if extended:
            self.addf("URL", "/etc/os-release", r"HOME_URL=[\"]*([^\"]+)[\"]*\s*")

################################################################################
# Infos about NUMA balancing
################################################################################
class NumaBalance(InfoGroup):
    def __init__(self, extended=False, anonymous=False):
        super(NumaBalance, self).__init__(extended=extended, anonymous=anonymous)
        self.name = "NumaBalancing"
        base = "/proc/sys/kernel"
        regex = r"(\d+)"
        self.addf("Enabled", pjoin(base, "numa_balancing"), regex, tobool)
        self.required("Enabled")
        if extended:
            names = ["ScanDelayMs", "ScanPeriodMaxMs", "ScanPeriodMinMs", "ScanSizeMb"]
            files = ["numa_balancing_scan_delay_ms", "numa_balancing_scan_period_max_ms",
                     "numa_balancing_scan_period_min_ms", "numa_balancing_scan_size_mb"]
            for key, fname in zip(names, files):
                self.addf(key, pjoin(base, fname), regex, int)
                self.required(key)

################################################################################
# Infos about the host
################################################################################
class HostInfo(InfoGroup):
    def __init__(self, extended=False, anonymous=False):
        super(HostInfo, self).__init__(anonymous=anonymous, extended=extended)
        self.name = "HostInfo"
        if not anonymous:
            self.addc("Hostname", "hostname", "-s", r"(.+)")
            if extended:
                self.addc("Domainname", "hostname", "-d", r"(.+)")
                self.addc("FQDN", "hostname", "-f", r"(.+)")

################################################################################
# Infos about the CPU
################################################################################

class CpuInfoMacOS(InfoGroup):
    def __init__(self, extended=False, anonymous=False):
        super(CpuInfoMacOS, self).__init__(name="CpuInfo", extended=extended, anonymous=anonymous)
        self.const("MachineType", platform.machine())
        self.addc("Vendor", "sysctl", "-a", r"machdep.cpu.vendor: (.*)")
        self.addc("Name", "sysctl", "-a", r"machdep.cpu.brand_string: (.*)")
        self.addc("Family", "sysctl", "-a", r"machdep.cpu.family: (\d+)", int)
        self.addc("Model", "sysctl", "-a", r"machdep.cpu.model: (\d+)", int)
        self.addc("Stepping", "sysctl", "-a", r"machdep.cpu.stepping: (\d+)", int)
        if extended:
            self.addc("Flags", "sysctl", "-a", r"machdep.cpu.features: (.*)", tostrlist)
            self.addc("ExtFlags", "sysctl", "-a", r"machdep.cpu.extfeatures: (.*)", tostrlist)
            self.addc("Leaf7Flags", "sysctl", "-a", r"machdep.cpu.leaf7_features: (.*)", tostrlist)
            self.addc("Microcode", "sysctl", "-a", r"machdep.cpu.microcode_version: (.*)")
            self.addc("ExtFamily", "sysctl", "-a", r"machdep.cpu.extfamily: (\d+)", int)
            self.addc("ExtModel", "sysctl", "-a", r"machdep.cpu.extmodel: (\d+)", int)
        self.required(["Vendor", "Family", "Model", "Stepping"])

class CpuInfo(InfoGroup):
    def __init__(self, extended=False, anonymous=False):
        super(CpuInfo, self).__init__(name="CpuInfo", extended=extended, anonymous=anonymous)
        march = platform.machine()
        self.const("MachineType", march)

        if march in ["x86_64", "i386"]:
            self.addf("Vendor", "/proc/cpuinfo", r"vendor_id\s+:\s(.*)")
            self.addf("Name", "/proc/cpuinfo", r"model name\s+:\s(.+)")
            self.addf("Family", "/proc/cpuinfo", r"cpu family\s+:\s(.+)", int)
            self.addf("Model", "/proc/cpuinfo", r"model\s+:\s(.+)", int)
            self.addf("Stepping", "/proc/cpuinfo", r"stepping\s+:\s(.+)", int)
        elif march in ["aarch64"]:
            self.addf("Vendor", "/proc/cpuinfo", r"CPU implementer\s+:\s([x0-9a-fA-F]+)")
            self.addf("Family", "/proc/cpuinfo", r"CPU architecture\s*:\s([x0-9a-fA-F]+)", int)
            self.addf("Model", "/proc/cpuinfo", r"CPU variant\s+:\s([x0-9a-fA-F]+)", int)
            self.addf("Stepping", "/proc/cpuinfo", r"CPU revision\s+:\s([x0-9a-fA-F]+)", int)
            self.addf("Variant", "/proc/cpuinfo", r"CPU part\s+:\s([x0-9a-fA-F]+)", int)
        elif march in ["ppc64le", "ppc64"]:
            self.addf("Platform", "/proc/cpuinfo", r"platform\s+:\s(.*)")
            self.addf("Name", "/proc/cpuinfo", r"model\s+:\s(.+)")
            self.addf("Family", "/proc/cpuinfo", r"cpu\s+:\s(POWER\d+).*")
            self.addf("Model", "/proc/cpuinfo", r"model\s+:\s(.+)")
            self.addf("Stepping", "/proc/cpuinfo", r"revision\s+:\s(.+)")

        
        if pexists("/sys/devices/system/cpu/smt/active"):
            self.addf("SMT", "/sys/devices/system/cpu/smt/active", r"(\d+)", tobool)
            self.required("SMT")
        if extended:
            if march in ["x86_64", "i386"]:
                self.addf("Flags", "/proc/cpuinfo", r"flags\s+:\s(.+)", tostrlist)
                self.addf("Microcode", "/proc/cpuinfo", r"microcode\s+:\s(.+)")
                self.addf("Bugs", "/proc/cpuinfo", r"bugs\s+:\s(.+)", tostrlist)
                self.required("Microcode")
            elif march in ["aarch64"]:
                self.addf("Flags", "/proc/cpuinfo", r"Features\s+:\s(.+)", tostrlist)

        self.required(["Vendor", "Family", "Model", "Stepping"])

################################################################################
# CPU Topology
################################################################################
class CpuTopologyMacOSClass(InfoGroup):
    def __init__(self, ident, extended=False, anonymous=False, ncpu=1, ncores=1, ncores_pack=1):
        super(CpuTopologyMacOSClass, self).__init__(
            name="Cpu{}".format(ident), anonymous=anonymous, extended=extended)
        self.ident = ident
        self.ncpu = ncpu
        self.ncores = ncores
        self.ncores_pack = ncores_pack
        smt = ncpu/ncores
        self.const("ThreadId", int(ident % smt))
        self.const("CoreId", int(ident//smt))
        self.const("PackageId", int(ident//ncores_pack))
        self.const("HWThread", ident)
        self.required("CoreId", "PackageId", "HWThread", "ThreadId")

class CpuTopologyMacOS(ListInfoGroup):
    def __init__(self, extended=False, anonymous=False):
        super(CpuTopologyMacOS, self).__init__(
            name="CpuTopology", anonymous=anonymous, extended=extended)
        ncpu = process_cmd(("sysctl", "-a", r"hw.logicalcpu: (\d+)", int))
        ncores_pack = process_cmd(("sysctl", "-a", r"machdep.cpu.cores_per_package: (\d+)", int))
        ncores = process_cmd(("sysctl", "-a", r"machdep.cpu.core_count: (\d+)", int))
        if isinstance(ncpu, int) and isinstance(ncores_pack, int) and isinstance(ncores, int):
            self.userlist = list(range(ncpu))
            self.subclass = CpuTopologyMacOSClass
            self.subargs = {"ncpu" : ncpu, "ncores" : ncores, "ncores_pack" : ncores_pack}
            self.const("NumHWThreads", ncpu)
            self.const("SMTWidth", ncpu//ncores)
            self.const("NumCores", ncores)
            self.const("NumSockets", ncpu//ncores_pack)
            self.const("NumNUMANodes", ncpu//ncores_pack)

class CpuTopologyClass(InfoGroup):
    def __init__(self, ident, extended=False, anonymous=False):
        super(CpuTopologyClass, self).__init__(
            name="Cpu{}".format(ident), anonymous=anonymous, extended=extended)
        self.ident = ident
        base = "/sys/devices/system/cpu/cpu{}/topology".format(ident)
        self.addf("CoreId", pjoin(base, "core_id"), r"(\d+)", int)
        self.addf("PackageId", pjoin(base, "physical_package_id"), r"(\d+)", int)
        self.const("HWThread", ident)
        self.const("ThreadId", CpuTopologyClass.getthreadid(ident))
        self.required("CoreId", "PackageId", "HWThread", "ThreadId")

    @staticmethod
    def getthreadid(hwthread):
        base = "/sys/devices/system/cpu/cpu{}/topology/thread_siblings_list".format(hwthread)
        outfp = fopen(base)
        tid = 0
        if outfp:
            tid = 0
            data = outfp.read().decode(ENCODING).strip()
            dlist = data.split(",")
            if len(dlist) == 1:
                tid = 0
            elif len(dlist) > 1:
                tid = dlist.index(str(hwthread))
            elif "-" in data:
                dlist = data.split("-")
                if len(dlist) > 1:
                    trange = range(int(dlist[0]), int(dlist[1])+1)
                    tid = trange.index(hwthread)
            outfp.close
        return tid


class CpuTopology(PathMatchInfoGroup):
    def __init__(self, extended=False, anonymous=False):
        super(CpuTopology, self).__init__(extended=extended, anonymous=anonymous)
        self.name = "CpuTopology"
        self.searchpath = "/sys/devices/system/cpu/cpu*"
        self.match = r".*/cpu(\d+)$"
        self.subclass = CpuTopologyClass
        self.const("NumHWThreads", CpuTopology.getnumcpus())
        self.const("NumNUMANodes", CpuTopology.getnumnumanodes())
        self.const("SMTWidth", CpuTopology.getsmtwidth())
        self.const("NumSockets", CpuTopology.getnumpackages())
        self.const("NumCores", CpuTopology.getnumcores())

    @staticmethod
    def getnumcpus():
        searchpath = "/sys/devices/system/cpu/cpu*"
        match = r".*/cpu(\d+)$"
        if searchpath and match and pexists(os.path.dirname(searchpath)):
            mat = re.compile(match)
            base = searchpath
            glist = sorted([int(mat.match(f).group(1)) for f in glob(base) if mat.match(f)])
            return len(glist)
        return 0
    @staticmethod
    def getnumnumanodes():
        searchpath = "/sys/devices/system/node/node*"
        match = r".*/node(\d+)$"
        if searchpath and match and pexists(os.path.dirname(searchpath)):
            mat = re.compile(match)
            base = searchpath
            glist = sorted([int(mat.match(f).group(1)) for f in glob(base) if mat.match(f)])
            return len(glist)
        return 0
    def getsmtwidth():
        filefp = fopen("/sys/devices/system/cpu/cpu0/topology/thread_siblings_list")
        if filefp:
            data = filefp.read().decode(ENCODING).strip()
            filefp.close()
            return len(re.split(r",", data))
        return 1
    def getnumpackages():
        flist = glob("/sys/devices/system/cpu/cpu*/topology/physical_package_id")
        plist = []
        for fname in flist:
            filefp = fopen(fname)
            if filefp:
                data = filefp.read().decode(ENCODING).strip()
                if data not in plist:
                    plist.append(data)
                filefp.close()
        if len(plist) > 0:
            return len(plist)
        return 1
    def getnumcores():
        flist = glob("/sys/devices/system/cpu/cpu*/topology/core_id")
        plist = []
        for fname in flist:
            filefp = fopen(fname)
            if filefp:
                data = filefp.read().decode(ENCODING).strip()
                if data not in plist:
                    plist.append(data)
                filefp.close()
        return len(plist) * CpuTopology.getnumpackages()

################################################################################
# CPU Frequency
################################################################################
class CpuFrequencyMacOsCpu(InfoGroup):
    def __init__(self, extended=False, anonymous=False):
        super(CpuFrequencyMacOsCpu, self).__init__(extended=extended, anonymous=anonymous)
        self.name = "Cpus"
        self.addc("MaxFreq", "sysctl", "-a", r"hw.cpufrequency_max: (\d+)", int)
        self.addc("MinFreq", "sysctl", "-a", r"hw.cpufrequency_min: (\d+)", int)

class CpuFrequencyMacOsBus(InfoGroup):
    def __init__(self, extended=False, anonymous=False):
        super(CpuFrequencyMacOsBus, self).__init__(extended=extended, anonymous=anonymous)
        self.name = "Bus"
        self.addc("MaxFreq", "sysctl", "-a", r"hw.busfrequency_max: (\d+)", int)
        self.addc("MinFreq", "sysctl", "-a", r"hw.busfrequency_min: (\d+)", int)

class CpuFrequencyMacOs(MultiClassInfoGroup):
    def __init__(self, extended=False, anonymous=False):
        super(CpuFrequencyMacOs, self).__init__(extended=extended, anonymous=anonymous)
        self.name = "CpuFrequency"
        self.classlist = [CpuFrequencyMacOsCpu, CpuFrequencyMacOsBus]
        self.classargs = [{} for c in self.classlist]
        self.addc("TimerFreq", "sysctl", "-a", r"hw.tbfrequency: (\d+)", int)

class CpuFrequencyClass(InfoGroup):
    def __init__(self, ident, extended=False, anonymous=False):
        super(CpuFrequencyClass, self).__init__(
            name="Cpu{}".format(ident), anonymous=anonymous, extended=extended)
        self.ident = ident
        base = "/sys/devices/system/cpu/cpu{}/cpufreq".format(ident)
        if pexists(pjoin(base, "scaling_max_freq")):
            self.addf("MaxFreq", pjoin(base, "scaling_max_freq"), r"(\d+)", tohertz)
        if pexists(pjoin(base, "scaling_max_freq")):
            self.addf("MinFreq", pjoin(base, "scaling_min_freq"), r"(\d+)", tohertz)
        if pexists(pjoin(base, "scaling_governor")):
            self.addf("Governor", pjoin(base, "scaling_governor"), r"(.+)")
        if pexists(pjoin(base, "energy_performance_preference")):
            fname = pjoin(base, "energy_performance_preference")
            self.addf("EnergyPerfPreference", fname, r"(.+)")
        self.required(list(self.files.keys()))

class CpuFrequency(PathMatchInfoGroup):
    def __init__(self, extended=False, anonymous=False):
        super(CpuFrequency, self).__init__(extended=extended, anonymous=anonymous)
        self.name = "CpuFrequency"
        base = "/sys/devices/system/cpu/cpu0/cpufreq"
        if pexists(base):
            self.searchpath = "/sys/devices/system/cpu/cpu*"
            self.match = r".*/cpu(\d+)$"
            self.subclass = CpuFrequencyClass
            if pexists(pjoin(base, "scaling_driver")):
                self.addf("Driver", pjoin(base, "scaling_driver"), r"(.*)")
                self.required("Driver")
            if extended:
                if pexists(pjoin(base, "cpuinfo_transition_latency")):
                    fname = pjoin(base, "cpuinfo_transition_latency")
                    self.addf("TransitionLatency", fname, r"(\d+)", int)
                if pexists(pjoin(base, "cpuinfo_max_freq")):
                    self.addf("MaxAvailFreq", pjoin(base, "cpuinfo_max_freq"), r"(\d+)", tohertz)
                if pexists(pjoin(base, "cpuinfo_min_freq")):
                    self.addf("MinAvailFreq", pjoin(base, "cpuinfo_min_freq"), r"(\d+)", tohertz)
                if pexists(pjoin(base, "scaling_available_frequencies")):
                    fname = pjoin(base, "scaling_available_frequencies")
                    self.addf("AvailFrequencies", fname, r"(.*)", tohertzlist)
                if pexists(pjoin(base, "scaling_available_governors")):
                    fname = pjoin(base, "scaling_available_governors")
                    self.addf("AvailGovernors", fname, r"(.*)", tostrlist)
                if pexists(pjoin(base, "energy_performance_available_preferences")):
                    fname = pjoin(base, "energy_performance_available_preferences")
                    self.addf("AvailEnergyPerfPreferences", fname, r"(.*)", tostrlist)

################################################################################
# NUMA Topology
################################################################################
class NumaInfoMacOSClass(InfoGroup):
    def __init__(self, node, anonymous=False, extended=False):
        super(NumaInfoMacOSClass, self).__init__(
            name="NumaNode{}".format(node), anonymous=anonymous, extended=extended)
        self.node = node
        self.addc("MemTotal", "sysctl", "-a", r"hw.memsize: (\d+)", int)
        self.addc("MemFree", "sysctl", "-a", r"vm.page_free_count: (\d+)", MemInfoMacOS.pagescale)
        self.addc("CpuList", "sysctl", "-a", r"hw.cacheconfig: (\d+)", NumaInfoMacOSClass.cpulist)
    @staticmethod
    def cpulist(value):
        ncpu = process_cmd(("sysctl", "-n hw.ncpu", r"(\d+)", int))
        clist = []
        if isinstance(ncpu, int):
            for i in range(ncpu//int(value)):
                clist.append(list(range(i*ncpu, (i+1)*ncpu)))
        return clist

class NumaInfoMacOS(ListInfoGroup):
    def __init__(self, anonymous=False, extended=False):
        super(NumaInfoMacOS, self).__init__(name="NumaInfo", anonymous=anonymous, extended=extended)
        self.subclass = NumaInfoMacOSClass
        num_packs = process_cmd(("sysctl", "-n hw.packages", r"(\d+)", int))
        if num_packs is not None and num_packs > 0:
            self.userlist = list(range(num_packs))

class NumaInfoHugepagesClass(InfoGroup):
    def __init__(self, size, extended=False, anonymous=False, node=0):
        super(NumaInfoHugepagesClass, self).__init__(name="Hugepages-{}".format(size),
                                                     extended=extended,
                                                     anonymous=anonymous)
        self.size = size
        self.node = node
        base = "/sys/devices/system/node/node{}/hugepages/hugepages-{}".format(node, size)
        self.addf("Count", pjoin(base, "nr_hugepages"), r"(\d+)", int)
        self.addf("Free", pjoin(base, "free_hugepages"), r"(\d+)", int)
        self.required(["Count", "Free"])

class NumaInfoClass(PathMatchInfoGroup):
    def __init__(self, node, anonymous=False, extended=False):
        super(NumaInfoClass, self).__init__(anonymous=anonymous, extended=extended)
        self.node = node
        self.name = "NumaNode{}".format(node)
        base = "/sys/devices/system/node/node{}".format(node)
        meminfo = pjoin(base, "meminfo")
        prefix = "Node {}".format(node)
        regex = r"(\d+\s[kKMG][B])"
        self.addf("MemTotal", meminfo, r"{} MemTotal:\s+{}".format(prefix, regex), tobytes)
        self.addf("MemFree", meminfo, r"{} MemFree:\s+{}".format(prefix, regex), tobytes)
        self.addf("MemUsed", meminfo, r"{} MemUsed:\s+{}".format(prefix, regex), tobytes)
        self.addf("Distances", pjoin(base, "distance"), r"(.*)", tointlist)
        self.addf("CpuList", pjoin(base, "cpulist"), r"(.*)", tointlist)

        if extended:
            self.addf("Writeback", meminfo, r"{} Writeback:\s+{}".format(prefix, regex), tobytes)

        self.required("MemTotal", "MemFree", "CpuList")
        self.searchpath = "/sys/devices/system/node/node{}/hugepages/hugepages-*".format(node)
        self.match = r".*/hugepages-(\d+[kKMG][B])$"
        self.subclass = NumaInfoHugepagesClass
        self.subargs = {"node" : node}

class NumaInfo(PathMatchInfoGroup):
    def __init__(self, extended=False, anonymous=False):
        super(NumaInfo, self).__init__(name="NumaInfo", extended=extended, anonymous=anonymous)
        self.searchpath = "/sys/devices/system/node/node*"
        self.match = r".*/node(\d+)$"
        self.subclass = NumaInfoClass

################################################################################
# Cache Topology
################################################################################
class CacheTopologyMacOSClass(InfoGroup):
    def __init__(self, ident, extended=False, anonymous=False):
        super(CacheTopologyMacOSClass, self).__init__(
            name=ident.upper(), extended=extended, anonymous=anonymous)
        self.ident = ident
        self.addc("Size", "sysctl", "-n hw.{}cachesize".format(ident), r"(\d+)", int)
        self.const("Level", re.match(r"l(\d+)[id]*", ident).group(1))
        if re.match(r"l\d+([id]*)", ident).group(1) == 'i':
            self.const("Type", "Instruction")
        elif re.match(r"l\d+([id]*)", ident).group(1) == 'd':
            self.const("Type", "Data")
        else:
            self.const("Type", "Unified")
        self.const("CpuList", CacheTopologyMacOSClass.getcpulist(ident))
        if extended:
            self.addc("CoherencyLineSize", "sysctl", "-n hw.cachelinesize", r"(\d+)", int)
            key = "machdep.cpu.cache.{}_associativity".format(self.name)
            out = process_cmd(("sysctl", "-n {}".format(key), r"(\d+)", int))
            if isinstance(out, int):
                self.addc("Associativity", "sysctl", "-n {}".format(key), r"(\d+)", int)
    @staticmethod
    def getcpulist(arg):
        clist = []
        level = re.match(r"l(\d+)[id]*", arg).group(1)
        if level and int(level) > 0:
            ncpus = process_cmd(("sysctl", "-n hw.ncpu", r"(\d+)", int))
            cconfig = process_cmd(("sysctl", "-n hw.cacheconfig", r"([\d\s]+)", tointlist))
            if cconfig and ncpus:
                if len(cconfig) > int(level):
                    sharedbycount = int(cconfig[int(level)])
                    for i in range(ncpus//sharedbycount):
                        clist.append(list(range(i*sharedbycount, (i+1)*sharedbycount)))
        return clist



class CacheTopologyMacOS(ListInfoGroup):
    def __init__(self, extended=False, anonymous=False):
        super(CacheTopologyMacOS, self).__init__(anonymous=anonymous, extended=extended)
        self.name = "CacheTopology"
        self.userlist = ["l1i", "l1d", "l2", "l3"]
        self.subclass = CacheTopologyMacOSClass



class CacheTopologyClass(InfoGroup):
    def __init__(self, ident, extended=False, anonymous=False):
        super(CacheTopologyClass, self).__init__(
            name="L{}".format(ident), extended=extended, anonymous=anonymous)
        self.ident = ident
        base = "/sys/devices/system/cpu/cpu0/cache/index{}".format(ident)
        fparse = CacheTopologyClass.kBtoBytes
        if pexists(base):
            self.addf("Size", pjoin(base, "size"), r"(\d+)", fparse)
            self.addf("Level", pjoin(base, "level"), r"(\d+)", int)
            self.addf("Type", pjoin(base, "type"), r"(.+)")
            self.const("CpuList", CacheTopologyClass.getcpulist(ident))
            if extended:
                self.addf("Sets", pjoin(base, "number_of_sets"), r"(\d+)", int)
                self.addf("Associativity", pjoin(base, "ways_of_associativity"), r"(\d+)", int)
                self.addf("CoherencyLineSize", pjoin(base, "coherency_line_size"), r"(\d+)", fparse)
                phys_line_part = pjoin(base, "physical_line_partition")
                if pexists(phys_line_part):

                    self.addf("PhysicalLineSize", phys_line_part, r"(\d+)", fparse)
                alloc_policy = pjoin(base, "allocation_policy")
                if pexists(alloc_policy):
                    self.addf("AllocPolicy", alloc_policy, r"(.+)")
                write_policy = pjoin(base, "write_policy")
                if pexists(write_policy):
                    self.addf("WritePolicy", write_policy, r"(.+)", int)
        self.required(list(self.files.keys()))
        #"CpuList" : (pjoin(self.searchpath, "shared_cpu_list"), r"(.+)", tointlist),
    @staticmethod
    def getcpulist(arg):
        base = "/sys/devices/system/cpu/cpu*"
        cmat = re.compile(r".*/cpu(\d+)$")
        cpus = sorted([int(cmat.match(x).group(1)) for x in glob(base) if cmat.match(x)])
        cpulist = []
        slist = []
        cpath = "cache/index{}/shared_cpu_list".format(arg)
        for cpu in cpus:
            path = pjoin("/sys/devices/system/cpu/cpu{}".format(cpu), cpath)
            filefp = fopen(path)
            if filefp:
                data = filefp.read().decode(ENCODING).strip()
                clist = tointlist(data)
                if str(clist) not in slist:
                    cpulist.append(clist)
                    slist.append(str(clist))
                filefp.close()
        return cpulist
    @staticmethod
    def kBtoBytes(value):
        return tobytes("{} kB".format(value))
    def get(self, meta=True):
        d = super(CacheTopologyClass, self).get(meta=meta)
        if "Level" in d:
            self.name = "L{}".format(d["Level"])
            if "Type" in d:
                ctype = d["Type"]
                if ctype == "Data":
                    self.name += "D"
                elif ctype == "Instruction":
                    self.name += "I"
        return d

class CacheTopology(PathMatchInfoGroup):
    def __init__(self, extended=False, anonymous=False):
        super(CacheTopology, self).__init__(anonymous=anonymous, extended=extended)
        self.name = "CacheTopology"
        self.searchpath = "/sys/devices/system/cpu/cpu0/cache/index*"
        self.match = r".*/index(\d+)$"
        self.subclass = CacheTopologyClass

################################################################################
# Infos about the uptime of the system
################################################################################
class UptimeMacOs(InfoGroup):
    def __init__(self, extended=False, anonymous=False):
        super(UptimeMacOs, self).__init__(name="Uptime", extended=extended, anonymous=anonymous)
        timematch = re.compile(r"\d+:\d+.*\s+(\d+:\d+).*")
        self.addc("Uptime", "uptime", cmd_opts=None, match=r"(.*)", parse=UptimeMacOs.parsetime)
        self.addc("UptimeReadable", "uptime", None, None, UptimeMacOs.parsereadable)
        self.required("Uptime")
    @staticmethod
    def parsetime(string):
        timematch = re.compile(r"\d+:\d+.*\s+(\d+):(\d+).*")
        daymatch = re.compile(r"\d+:\d+\s+up (\d+) days.*")
        tm = timematch.match(string)
        if tm:
            days = 0
            dm = daymatch.match(string)
            if dm:
                days = dm.group(1)
            hours, minutes = tm.groups()
            uptime = int(days) * 86400 + int(hours) * 3600 + int(minutes) * 60
            return float(uptime)
        return None
    @staticmethod
    def parsereadable(string):
        uptime = UptimeMacOs.parsetime(string)
        return Uptime.totimedelta(uptime)


class Uptime(InfoGroup):
    def __init__(self, extended=False, anonymous=False):
        super(Uptime, self).__init__(name="Uptime", extended=extended, anonymous=anonymous)
        fname = "/proc/uptime"
        self.addf("Uptime", fname, r"([\d\.]+)\s+[\d\.]+", float)
        self.addf("UptimeReadable", fname, r"([\d\.]+)\s+[\d\.]+", Uptime.totimedelta)

        self.required("Uptime")
        if extended:
            self.addf("CpusIdle", fname, r"[\d\.]+\s+([\d\.]+)", float)
    @staticmethod
    def totimedelta(value):
        ivalue = int(float(value))
        msec = int((float(value) - ivalue)*1000)
        minutes = int(ivalue/60)
        hours = int(minutes/60)
        days = int(hours/24)
        weeks = int(days/7)
        seconds = ivalue % 60
        date = datetime.now() - timedelta(weeks=weeks,
                                          days=days,
                                          hours=hours,
                                          minutes=minutes,
                                          seconds=seconds,
                                          milliseconds=msec)
        return date.ctime()

################################################################################
# Infos about the load of the system
################################################################################
class LoadAvgMacOs(InfoGroup):
    def __init__(self, extended=False, anonymous=False):
        super(LoadAvgMacOs, self).__init__(name="LoadAvg", extended=extended, anonymous=anonymous)
        self.addc("LoadAvg1m", "uptime", None, r".*load averages:\s+([\d\.]+)", float)
        self.addc("LoadAvg5m", "uptime", None, r".*load averages:\s+[\d\.]+\s+([\d+\.]+)", float)
        self.addc("LoadAvg15m", "uptime", None, r".*load averages:\s+[\d\.]+\s+[\d+\.]+\s+([\d+\.]+)", float)


class LoadAvg(InfoGroup):
    def __init__(self, extended=False, anonymous=False):
        super(LoadAvg, self).__init__(name="LoadAvg", extended=extended, anonymous=anonymous)
        self.addf("LoadAvg1m", "/proc/loadavg", r"([\d\.]+)", float)
        self.addf("LoadAvg5m", "/proc/loadavg", r"[\d\.]+\s+([\d+\.]+)", float)
        self.addf("LoadAvg15m", "/proc/loadavg", r"[\d\.]+\s+[\d+\.]+\s+([\d+\.]+)", float)
        #self.required(["LoadAvg15m"])
        if extended:
            rpmatch = r"[\d+\.]+\s+[\d+\.]+\s+[\d+\.]+\s+(\d+)"
            self.addf("RunningProcesses", "/proc/loadavg", rpmatch, int)
            apmatch = r"[\d+\.]+\s+[\d+\.]+\s+[\d+\.]+\s+\d+/(\d+)"
            self.addf("AllProcesses", "/proc/loadavg", apmatch, int)


################################################################################
# Infos about the memory of the system
################################################################################
class MemInfoMacOS(InfoGroup):
    def __init__(self, extended=False, anonymous=False):
        super(MemInfoMacOS, self).__init__(name="MemInfo", extended=extended, anonymous=anonymous)
        self.addc("MemTotal", "sysctl", "-a", r"hw.memsize: (\d+)", int)
        self.addc("MemFree", "sysctl", "-a", r"vm.page_free_count: (\d+)", MemInfoMacOS.pagescale)
        self.addc("SwapTotal", "sysctl", "-a", r"vm.swapusage: total =\s+([\d\,M]+)", MemInfoMacOS.tobytes)
        self.addc("SwapFree", "sysctl", "-a", r"vm.swapusage:.*free =\s+([\d\,M]+)", MemInfoMacOS.tobytes)
        self.required(["MemFree", "MemTotal"])
    @staticmethod
    def pagescale(string):
        pagesize = process_cmd(("sysctl", "-n vm.pagesize", r"(\d+)", int))
        return int(string) * pagesize
    def tobytes(string):
        return int(float(string) * 1024**2)

class MemInfo(InfoGroup):
    def __init__(self, extended=False, anonymous=False):
        super(MemInfo, self).__init__(name="MemInfo", extended=extended, anonymous=anonymous)
        fname = "/proc/meminfo"
        self.addf("MemTotal", fname, r"MemTotal:\s+(\d+\s[kKMG][B])", tobytes)
        self.addf("MemAvailable", fname, r"MemAvailable:\s+(\d+\s[kKMG][B])", tobytes)
        self.addf("MemFree", fname, r"MemFree:\s+(\d+\s[kKMG][B])", tobytes)
        self.addf("SwapTotal", fname, r"SwapTotal:\s+(\d+\s[kKMG][B])", tobytes)
        self.addf("SwapFree", fname, r"SwapFree:\s+(\d+\s[kKMG][B])", tobytes)
        if extended:
            self.addf("Buffers", fname, r"Buffers:\s+(\d+\s[kKMG][B])", tobytes)
            self.addf("Cached", fname, r"Cached:\s+(\d+\s[kKMG][B])", tobytes)
        self.required(["MemFree", "MemTotal"])

################################################################################
# Infos about the kernel
################################################################################
class KernelSchedInfo(InfoGroup):
    def __init__(self, extended=False, anonymous=False):
        super(KernelSchedInfo, self).__init__(name="KernelSchedInfo",
                                              extended=extended,
                                              anonymous=anonymous)
        base = "/proc/sys/kernel"
        self.addf("RealtimeBandwidthReservationUs", pjoin(base, "sched_rt_runtime_us"), parse=int)
        self.addf("TargetedPreemptionLatencyNs", pjoin(base, "sched_latency_ns"), parse=int)
        name = "MinimalPreemptionGranularityNs"
        self.addf(name, pjoin(base, "sched_min_granularity_ns"), parse=int)
        self.addf("WakeupLatencyNs", pjoin(base, "sched_wakeup_granularity_ns"), parse=int)
        self.addf("RuntimePoolTransferUs", pjoin(base, "sched_cfs_bandwidth_slice_us"), parse=int)
        self.addf("ChildRunsFirst", pjoin(base, "sched_child_runs_first"), parse=tobool)
        self.addf("CacheHotTimeNs", pjoin(base, "sched_migration_cost_ns"), parse=int)

class KernelRcuInfo(InfoGroup):
    def __init__(self, command, extended=False, anonymous=False):
        self.command = command
        super(KernelRcuInfo, self).__init__(name=command,
                                            extended=extended,
                                            anonymous=anonymous)
        cmd_opts = "-c -p $(pgrep {})".format(command)
        regex = r".*current affinity list: (.*)"
        # see https://pyperf.readthedocs.io/en/latest/system.html#more-options
        self.addc("Affinity", "taskset", cmd_opts, regex, tointlist)

class KernelInfo(ListInfoGroup):
    def __init__(self, extended=False, anonymous=False):
        super(KernelInfo, self).__init__(name="KernelInfo",
                                         extended=extended,
                                         anonymous=anonymous)
        self.addf("Version", "/proc/sys/kernel/osrelease")
        self.addf("CmdLine", "/proc/cmdline")
        # see https://pyperf.readthedocs.io/en/latest/system.html#checks
        self.addf("ASLR", "/proc/sys/kernel/randomize_va_space", parse=int)
        self.addf("ThreadsMax", "/proc/sys/kernel/threads-max", parse=int)
        self.addf("NMIWatchdog", "/proc/sys/kernel/nmi_watchdog", parse=tobool)
        self.addf("Watchdog", "/proc/sys/kernel/watchdog", parse=tobool)
        self.addf("HungTaskCheckCount", "/proc/sys/kernel/hung_task_check_count", parse=int)
        if pexists("/proc/sys/kernel/softlockup_thresh"):
            self.addf("SoftwareWatchdog", "/proc/sys/kernel/softlockup_thresh", parse=int)
        self.addf("VMstatPolling", "/proc/sys/vm/stat_interval", parse=int)
        self.addf("Swappiness", "/proc/sys/vm/swappiness", parse=int)
        self.addf("MinFreeBytes", "/proc/sys/vm/min_free_kbytes", parse=lambda x: int(x)*1024)
        self.addf("WatermarkScaleFactor", "/proc/sys/vm/watermark_scale_factor", parse=int)
        self.addf("VFSCachePressure", "/proc/sys/vm/vfs_cache_pressure", parse=int)
        self.required("Version", "CmdLine", "NMIWatchdog", "Watchdog")

        cls = KernelSchedInfo(extended=extended,
                              anonymous=anonymous)
        self._instances.append(cls)
        self.userlist = ["rcu_sched", "rcu_bh", "rcu_tasks_kthre"]
        self.subclass = KernelRcuInfo

################################################################################
# Infos about CGroups
################################################################################
class CgroupInfo(InfoGroup):
    def __init__(self, extended=False, anonymous=False):
        super(CgroupInfo, self).__init__(name="Cgroups", extended=extended, anonymous=anonymous)
        csetmat = re.compile(r"\d+\:cpuset\:([/\w\d\-\._]*)")
        cset = process_file(("/proc/self/cgroup", csetmat))
        if cset is not None:
            base = pjoin("/sys/fs/cgroup/cpuset", cset.strip("/"))
            self.addf("CPUs", pjoin(base, "cpuset.cpus"), r"(.+)", tointlist)
            self.addf("Mems", pjoin(base, "cpuset.mems"), r"(.+)", tointlist)
            self.required("CPUs", "Mems")
            if extended:
                names = ["CPUs.effective", "Mems.effective"]
                files = ["cpuset.effective_cpus", "cpuset.effective_mems"]
                for key, fname in zip(names, files):
                    self.addf(key, pjoin(base, fname), r"(.+)", tointlist)
                    self.required(key)

################################################################################
# Infos about the writeback workqueue
################################################################################
class WritebackWorkqueue(InfoGroup):
    def __init__(self, extended=False, anonymous=False):
        super(WritebackWorkqueue, self).__init__(name="WritebackWorkqueue",
                                                 extended=extended,
                                                 anonymous=anonymous)
        base = "/sys/bus/workqueue/devices/writeback"
        self.addf("CPUmask", pjoin(base, "cpumask"), r"([0-9a-fA-F]+)", masktolist)
        self.addf("MaxActive", pjoin(base, "max_active"), r"(\d+)", int)
        self.addf("NUMA", pjoin(base, "numa"), r"(\d+)", int)
        self.required(["CPUmask", "MaxActive", "NUMA"])

################################################################################
# Infos about the writeback behavior
################################################################################
class WritebackInfo(InfoGroup):
    def __init__(self, extended=False, anonymous=False):
        super(WritebackInfo, self).__init__(name="WritebackInfo",
                                            extended=extended,
                                            anonymous=anonymous)
        base = "/proc/sys/vm"
        self.addf("DirtyRatio", pjoin(base, "dirty_ratio"), r"(\d+)", int)
        self.addf("DirtyBackgroundRatio", pjoin(base, "dirty_background_ratio"), r"(\d+)", int)
        self.addf("DirtyBytes", pjoin(base, "dirty_bytes"), r"(\d+)", int)
        self.addf("DirtyBackgroundBytes", pjoin(base, "dirty_background_bytes"), r"(\d+)", int)
        self.addf("DirtyExpireCentisecs", pjoin(base, "dirty_expire_centisecs"), r"(\d+)", int)
        self.required(["DirtyRatio",
                       "DirtyBytes",
                       "DirtyBackgroundRatio",
                       "DirtyBackgroundBytes"])

################################################################################
# Infos about transparent hugepages
################################################################################
class TransparentHugepagesDaemon(InfoGroup):
    def __init__(self, extended=False, anonymous=False):
        super(TransparentHugepagesDaemon, self).__init__(name="TransparentHugepagesDaemon",
                                                         extended=extended,
                                                         anonymous=anonymous)
        base = "/sys/kernel/mm/transparent_hugepage/khugepaged"
        self.addf("Defrag", pjoin(base, "defrag"), r"(\d+)", int)
        self.addf("PagesToScan", pjoin(base, "pages_to_scan"), r"(\d+)", int)
        self.addf("ScanSleepMillisecs", pjoin(base, "scan_sleep_millisecs"), r"(\d+)", int)
        self.addf("AllocSleepMillisecs", pjoin(base, "alloc_sleep_millisecs"), r"(\d+)", int)
        self.required(["Defrag", "PagesToScan", "ScanSleepMillisecs", "AllocSleepMillisecs"])

class TransparentHugepages(InfoGroup):
    def __init__(self, extended=False, anonymous=False):
        super(TransparentHugepages, self).__init__(name="TransparentHugepages",
                                                   extended=extended,
                                                   anonymous=anonymous)
        base = "/sys/kernel/mm/transparent_hugepage"
        self.addf("State", pjoin(base, "enabled"), r".*\[(.*)\].*")
        self.addf("Defrag", pjoin(base, "defrag"), r".*\[(.*)\].*")
        self.addf("ShmemEnabled", pjoin(base, "shmem_enabled"), r".*\[(.*)\].*")
        self.addf("UseZeroPage", pjoin(base, "use_zero_page"), r"(\d+)", tobool)
        self.required(["State", "UseZeroPage", "Defrag", "ShmemEnabled"])
        self._instances = [TransparentHugepagesDaemon(extended, anonymous)]


################################################################################
# Infos about powercapping
#################################################################################
class PowercapInfoConstraintClass(InfoGroup):
    '''Class to read information about one powercap constraint'''
    def __init__(self, ident, extended=False, anonymous=False, package=0, domain=-1):
        super(PowercapInfoConstraintClass, self).__init__(name="Constraint{}".format(ident),
                                                          extended=extended,
                                                          anonymous=anonymous)
        self.ident = ident
        self.package = package
        self.domain = domain
        base = "/sys/devices/virtual/powercap/intel-rapl/intel-rapl:{}".format(package)
        fptr = fopen(pjoin(base, "constraint_{}_name".format(ident)))
        if fptr:
            self.name = totitle(fptr.read().decode(ENCODING).strip())
            fptr.close()
        if domain >= 0:
            base = pjoin(base, "intel-rapl:{}:{}".format(package, domain))
        names = ["PowerLimitUw",
                 "TimeWindowUs"]
        files = ["constraint_{}_power_limit_uw".format(ident),
                 "constraint_{}_time_window_us".format(ident)]
        for key, fname in zip(names, files):
            self.addf(key, pjoin(base, fname), r"(.+)", int)
        self.required(names)

class PowercapInfoClass(PathMatchInfoGroup):
    '''Class to spawn subclasses for each contraint in a powercap domain'''
    def __init__(self, ident, extended=False, anonymous=False, package=0):
        super(PowercapInfoClass, self).__init__(extended=extended, anonymous=anonymous)
        self.ident = ident
        self.package = package
        base = "/sys/devices/virtual/powercap/intel-rapl"
        base = pjoin(base, "intel-rapl:{}/intel-rapl:{}:{}".format(package, package, ident))
        fptr = fopen(pjoin(base, "name".format(ident)))
        if fptr:
            self.name = totitle(fptr.read().decode(ENCODING).strip())
            fptr.close()
        self.addf("Enabled", pjoin(base, "enabled"), r"(\d+)", tobool)
        self.searchpath = pjoin(base, "constraint_*_name")
        self.match = r".*/constraint_(\d+)_name"
        self.subclass = PowercapInfoConstraintClass
        self.subargs = {"package" : package, "domain" : ident}

class PowercapInfoPackageClass(PathMatchInfoGroup):
    '''Class to spawn subclasses for powercap package domain
    (/sys/devices/virtual/powercap/intel-rapl/intel-rapl:*)
    '''
    def __init__(self, ident, extended=False, anonymous=False):
        base = "/sys/devices/virtual/powercap/intel-rapl/intel-rapl:{}".format(ident)
        super(PowercapInfoPackageClass, self).__init__(name="Package",
                                                       extended=extended,
                                                       anonymous=anonymous,
                                                       searchpath=pjoin(base, "constraint_*_name"),
                                                       match=r".*/constraint_(\d+)_name",
                                                       subclass=PowercapInfoConstraintClass,
                                                       subargs={"package" : ident})
        self.ident = ident
        self.addf("Enabled", pjoin(base, "enabled"), r"(\d+)", tobool)

class PowercapInfoPackage(PathMatchInfoGroup):
    '''Class to spawn subclasses for one powercap device/package
    (/sys/devices/virtual/powercap/intel-rapl/intel-rapl:<package>*:*)
    '''
    def __init__(self, package, extended=False, anonymous=False):
        base = "/sys/devices/virtual/powercap/intel-rapl/intel-rapl:{}".format(package)
        super(PowercapInfoPackage, self).__init__(extended=extended,
                                                  anonymous=anonymous,
                                                  subargs={"package" : package},
                                                  match=r".*/intel-rapl\:\d+:(\d+)",
                                                  subclass=PowercapInfoClass)
        self.package = package
        fptr = fopen(pjoin(base, "name"))
        if fptr:
            self.name = totitle(fptr.read().decode(ENCODING).strip())
            fptr.close()
        else:
            self.name = "PowercapInfoPackage{}".format(package)
        self.searchpath = pjoin(base, "intel-rapl:{}:*".format(package))
        self.package = package

    def generate(self):
        super(PowercapInfoPackage, self).generate()
        cls = PowercapInfoPackageClass(self.package, extended=self.extended)
        cls.generate()
        self._instances.append(cls)


class PowercapInfo(PathMatchInfoGroup):
    '''Class to spawn subclasses for all powercap devices
    X86 path: /sys/devices/virtual/powercap
    POWER path: /sys/firmware/opal/powercap/system-powercap
    '''
    def __init__(self, extended=False, anonymous=False):
        super(PowercapInfo, self).__init__(name="PowercapInfo",
                                           extended=extended,
                                           anonymous=anonymous)
        if platform.machine() in ["x86_64", "i386"]:
            self.subclass = PowercapInfoPackage
            self.searchpath = "/sys/devices/virtual/powercap/intel-rapl/intel-rapl:*"
            self.match = r".*/intel-rapl\:(\d+)"
        else:
            base = "/sys/firmware/opal/powercap/system-powercap"
            if pexists(base):
                self.addf("PowerLimit", pjoin(base, "powercap-current"), r"(\d+)", int)
                if extended:
                    self.addf("PowerLimitMax", pjoin(base, "powercap-max"), r"(\d+)", int)
                    self.addf("PowerLimitMin", pjoin(base, "powercap-min"), r"(\d+)", int)
            base = "/sys/firmware/opal/psr"
            if pexists(base):
                for i, fname in enumerate(glob(pjoin(base, "cpu_to_gpu_*"))):
                    key = "CpuToGpu{}".format(i)
                    self.addf(key, fname, r"(\d+)", int)


################################################################################
# Infos about hugepages
################################################################################
class HugepagesClass(InfoGroup):
    '''Class to read information about one size of hugepages'''
    def __init__(self, size, extended=False, anonymous=False):
        name = "Hugepages-{}".format(size)
        super(HugepagesClass, self).__init__(name=name, extended=extended, anonymous=anonymous)
        self.size = size
        base = "/sys/kernel/mm/hugepages/hugepages-{}".format(size)
        self.addf("Count", pjoin(base, "nr_hugepages"), r"(\d+)", int)
        self.addf("Free", pjoin(base, "free_hugepages"), r"(\d+)", int)
        self.addf("Reserved", pjoin(base, "resv_hugepages"), r"(\d+)", int)

class Hugepages(PathMatchInfoGroup):
    '''Class to spawn subclasses for all hugepages sizes (/sys/kernel/mm/hugepages/hugepages-*)'''
    def __init__(self, extended=False, anonymous=False):
        super(Hugepages, self).__init__(extended=extended, anonymous=anonymous)
        self.name = "Hugepages"
        self.searchpath = "/sys/kernel/mm/hugepages/hugepages-*"
        self.match = r".*/hugepages-(\d+[kKMG][B])"
        self.subclass = HugepagesClass

################################################################################
# Infos about compilers (C, C++ and Fortran)
################################################################################
class CompilerInfoClass(InfoGroup):
    '''Class to read version and path of a given executable'''
    def __init__(self, executable, extended=False, anonymous=False):
        super(CompilerInfoClass, self).__init__(extended=extended, anonymous=anonymous)
        self.executable = executable
        self.name = executable
        self.addc("Version", executable, "--version", r"(\d+\.\d+\.\d+)")
        abscmd = which(executable)
        if abscmd and len(abscmd) > 0:
            self.const("Path", abscmd)
        self.required("Version")


class CCompilerInfo(ListInfoGroup):
    '''Class to spawn subclasses for various C compilers'''
    def __init__(self, extended=False, anonymous=False):
        super(CCompilerInfo, self).__init__(name="C",
                                            extended=extended,
                                            subclass=CompilerInfoClass,
                                            anonymous=anonymous)

        self.compilerlist = ["gcc", "icc", "clang", "pgcc", "xlc", "xlC", "armclang", "fcc", "fccpx"]
        self.subclass = CompilerInfoClass
        if "CC" in os.environ:
            comp = os.environ["CC"]
            if comp not in self.compilerlist:
                self.compilerlist.append(comp)
        self.userlist = [c for c in self.compilerlist if which(c)]


class CPlusCompilerInfo(ListInfoGroup):
    '''Class to spawn subclasses for various C++ compilers'''
    def __init__(self, extended=False, anonymous=False):
        super(CPlusCompilerInfo, self).__init__(name="C++",
                                                extended=extended,
                                                subclass=CompilerInfoClass,
                                                anonymous=anonymous)

        self.compilerlist = ["g++", "icpc", "clang++", "pg++", "xlc++", "armclang++", "FCC", "FCCpx"]
        self.subclass = CompilerInfoClass
        if "CXX" in os.environ:
            comp = os.environ["CXX"]
            if comp not in self.compilerlist:
                self.compilerlist.append(comp)
        self.userlist = [c for c in self.compilerlist if which(c)]


class FortranCompilerInfo(ListInfoGroup):
    '''Class to spawn subclasses for various Fortran compilers'''
    def __init__(self, extended=False, anonymous=False):
        super(FortranCompilerInfo, self).__init__(name="Fortran",
                                                  extended=extended,
                                                  subclass=CompilerInfoClass,
                                                  anonymous=anonymous)

        self.compilerlist = ["gfortran", "ifort", "flang", "pgf90",
                             "xlf", "xlf90", "xlf95", "xlf2003", "xlf2008",
                             "armflang", "frt", "frtpx"]
        if "FC" in os.environ:
            comp = os.environ["FC"]
            if comp not in self.compilerlist:
                self.compilerlist.append(comp)
        self.userlist = [c for c in self.compilerlist if which(c)]

class AcceleratorCompilerInfo(ListInfoGroup):
    '''Class to spawn subclasses for various compilers used with accelerators'''
    def __init__(self, extended=False, anonymous=False):
        super(AcceleratorCompilerInfo, self).__init__(name="Accelerator",
                                                      extended=extended,
                                                      subclass=CompilerInfoClass,
                                                      anonymous=anonymous)
        self.compilerlist = ["nvcc", "hipcc", "icx", "icpx", "dpcpp",
                             "clocl", "nfort", "ncc", "nc++", "rocm-clang-ocl"]
        self.userlist = [c for c in self.compilerlist if which(c)]

class CompilerInfo(MultiClassInfoGroup):
    '''Class to spawn subclasses for various compilers'''
    def __init__(self, extended=False, anonymous=False):
        clist = [CCompilerInfo, CPlusCompilerInfo, FortranCompilerInfo, AcceleratorCompilerInfo]
        cargs = [{} for i in range(len(clist))]
        super(CompilerInfo, self).__init__(name="CompilerInfo",
                                           extended=extended,
                                           anonymous=anonymous,
                                           classlist=clist,
                                           classargs=cargs)

################################################################################
# Infos about Python interpreters
################################################################################
class PythonInfoClass(InfoGroup):
    '''Class to read information about a Python executable'''
    def __init__(self, executable, extended=False, anonymous=False):
        super(PythonInfoClass, self).__init__(
            name=executable, extended=extended, anonymous=anonymous)
        self.executable = executable
        abspath = which(executable)
        if abspath and len(abspath) > 0:
            self.addc("Version", abspath, "--version 2>&1", r"(\d+\.\d+\.\d+)")
            self.const("Path", abspath)
        self.required("Version")

class PythonInfo(ListInfoGroup):
    '''Class to spawn subclasses for various Python commands'''
    def __init__(self, extended=False, anonymous=False):
        self.interpreters = ["python2", "python3", "python"]
        super(PythonInfo, self).__init__(name="PythonInfo",
                                         extended=extended,
                                         anonymous=anonymous,
                                         subclass=PythonInfoClass,
                                         userlist=[i for i in self.interpreters if which(i)])

################################################################################
# Infos about MPI libraries
################################################################################
class MpiInfoClass(InfoGroup):
    '''Class to read information about an MPI or job scheduler executable'''
    def __init__(self, executable, extended=False, anonymous=False):
        super(MpiInfoClass, self).__init__(name=executable, extended=extended, anonymous=anonymous)
        self.executable = executable
        self.addc("Version", executable, "--version", r"(.+)", MpiInfoClass.mpiversion)
        self.addc("Implementor", executable, "--version", r"(.+)", MpiInfoClass.mpivendor)
        abscmd = which(executable)
        if abscmd and len(abscmd) > 0:
            self.const("Path", abscmd)
        self.required(["Version", "Implementor"])

    @staticmethod
    def mpivendor(value):
        if "Open MPI" in value or "OpenRTE" in value:
            return "OpenMPI"
        elif "Intel" in value and "MPI" in value:
            return "IntelMPI"
        elif "slurm" in value.lower():
            return "Slurm"
        elif "fujitsu" in value.lower():
            return "Fujitsu"
        return "Unknown"

    @staticmethod
    def mpiversion(value):
        for line in value.split("\n"):
            mat = re.search(r"(\d+\.\d+\.\d+)", line)
            if mat:
                return mat.group(1)
            mat = re.search(r"Version (\d+) Update (\d+) Build (\d+) \(id: (\d+)\)", line)
            if mat:
                return "{}.{}".format(mat.group(1), mat.group(2))

class MpiInfo(ListInfoGroup):
    '''Class to spawn subclasses for various MPI/job scheduler commands'''
    def __init__(self, extended=False, anonymous=False):
        super(MpiInfo, self).__init__(name="MpiInfo", extended=extended)
        self.mpilist = ["mpiexec", "mpiexec.hydra", "mpirun", "srun", "aprun"]
        self.subclass = MpiInfoClass
        self.userlist = [m for m in self.mpilist if which(m)]
        if extended:
            ompi = which("ompi_info")
            if ompi and len(ompi) > 0 and extended:
                ompi_args = "--parseable --params all all --level 9"
                self.addc("OpenMpiParams", ompi, ompi_args, parse=MpiInfo.openmpiparams)
            impi = which("impi_info")
            if impi and len(impi) > 0 and extended:
                self.addc("IntelMpiParams", impi, "| grep I_MPI", parse=MpiInfo.intelmpiparams)
    @staticmethod
    def openmpiparams(value):
        outdict = {}
        for line in value.split("\n"):
            if not line.strip(): continue
            if ":help:" in line or ":type:" in line: continue
            llist = re.split(r":", line)
            outdict[":".join(llist[:-1])] = llist[-1]
        return outdict
    @staticmethod
    def intelmpiparams(value):
        outdict = {}
        for line in value.split("\n"):
            if "I_MPI" not in line: continue
            if not line.strip(): continue
            llist = [x.strip() for x in line.split("|")]
            outdict[llist[1]] = llist[2]
        return outdict

################################################################################
# Infos about environ variables
################################################################################
class ShellEnvironment(InfoGroup):
    '''Class to read the shell environment (os.environ)'''
    def __init__(self, extended=False, anonymous=False):
        super(ShellEnvironment, self).__init__(extended=extended, anonymous=anonymous)
        self.name = "ShellEnvironment"
        for k,v in os.environ.items():
            value = v
            if self.anonymous:
                value = ShellEnvironment.anonymous_shell_var(k, v)
            self.const(k, value)

    def update(self):
        super(ShellEnvironment, self).update()
        outdict = {}
        for k,v in os.environ.items():
            value = v
            if self.anonymous:
                value = ShellEnvironment.anonymous_shell_var(k, v)
            self._data[k] = value

    @staticmethod
    def anonymous_shell_var(key, value):
        out = value
        ipregex = re.compile(r"\d{1,3}\.\d{1,3}\.\d{1,3}\.\d{1,3}")
        for ipaddr in ipregex.findall(value):
            out = out.replace(ipaddr, "XXX.XXX.XXX.XXX")
        out = out.replace(getuser(), "anonuser")
        for i, group in enumerate(os.getgroups()):
            gname = getgrgid(group)
            out = out.replace(gname.gr_name, "group{}".format(i))
        return out

################################################################################
# Infos about CPU prefetchers (LIKWID only)
################################################################################
class PrefetcherInfoClass(InfoGroup):
    '''Class to read prefetcher settings for one HW thread (uses the likwid-features command)'''
    def __init__(self, ident, extended=False, anonymous=False, likwid_base=None):
        super(PrefetcherInfoClass, self).__init__(
            name="Cpu{}".format(ident), extended=extended, anonymous=anonymous)
        self.ident = ident
        self.likwid_base = likwid_base
        names = ["HW_PREFETCHER", "CL_PREFETCHER", "DCU_PREFETCHER", "IP_PREFETCHER"]
        cmd_opts = "-c {} -l".format(ident)
        cmd = "likwid-features"
        abscmd = cmd
        if likwid_base and os.path.isdir(likwid_base):
            abscmd = pjoin(likwid_base, cmd)
        if not pexists(abscmd):
            abscmd = which(cmd)

        if abscmd:
            for name in names:
                self.addc(name, abscmd, cmd_opts, r"{}\s+(\w+)".format(name), tobool)
        self.required(names)

class PrefetcherInfo(PathMatchInfoGroup):
    '''Class to spawn subclasses for all HW threads returned by likwid-features'''
    def __init__(self, extended=False, anonymous=False, likwid_base=None):
        super(PrefetcherInfo, self).__init__(name="PrefetcherInfo",
                                             extended=extended,
                                             anonymous=anonymous)
        self.likwid_base = likwid_base
        cmd = "likwid-features"
        abscmd = cmd
        if likwid_base and os.path.isdir(likwid_base):
            abscmd = pjoin(likwid_base, cmd)
        if not pexists(abscmd):
            abscmd = which(cmd)

        if abscmd:
            data = process_cmd((abscmd, "-l -c 0", r"Feature\s+CPU\s(\d+)", int))
            if data == 0:
                self.searchpath = "/sys/devices/system/cpu/cpu*"
                self.match = r".*/cpu(\d+)$"
                self.subclass = PrefetcherInfoClass
                self.subargs = {"likwid_base" : likwid_base}

################################################################################
# Infos about the turbo frequencies (LIKWID only)
################################################################################
class TurboInfo(InfoGroup):
    '''Class to read information about CPU/Uncore frequencies and perf-energy-bias
    (uses the likwid-powermeter command)
    '''
    def __init__(self, extended=False, anonymous=False, likwid_base=None):
        super(TurboInfo, self).__init__(name="TurboInfo", extended=extended, anonymous=anonymous)
        self.likwid_base = likwid_base
        cmd = "likwid-powermeter"
        cmd_opts = "-i 2>&1"
        error_match = r"Cannot gather values.*"
        names = ["BaseClock", "MinClock", "MinUncoreClock", "MaxUncoreClock"]
        matches = [r"Base clock:\s+([\d\.]+ MHz)",
                   r"Minimal clock:\s+([\d\.]+ MHz)",
                   r"Minimal Uncore frequency:\s+([\d\.]+ MHz)",
                   r"Maximal Uncore frequency:\s+([\d\.]+ MHz)",
                  ]
        if likwid_base and len(likwid_base) > 0 and os.path.isdir(likwid_base):
            tmpcmd = pjoin(likwid_base, cmd)
            if pexists(tmpcmd):
                abscmd = tmpcmd
        else:
            abscmd = which(cmd)
        if abscmd:
            data = process_cmd((abscmd, cmd_opts, matches[0]))
            if len(data) > 0 and not re.match(error_match, data):
                for name, regex in zip(names, matches):
                    self.addc(name, abscmd, cmd_opts, regex, tohertz)
                    self.required(name)
                regex = r"^Performance energy bias:\s+(\d+)"
                self.addc("PerfEnergyBias", abscmd, cmd_opts, regex, int)
                self.required("PerfEnergyBias")
                freqfunc = TurboInfo.getactivecores
                self.addc("TurboFrequencies", abscmd, cmd_opts, None, freqfunc)
        self.required4equal = self.commands.keys()
    @staticmethod
    def getactivecores(indata):
        freqs = []
        for line in re.split(r"\n", indata):
            mat = re.match(r"C(\d+)\s+([\d\.]+ MHz)", line)
            if mat:
                freqs.append(tohertz(mat.group(2)))
        return freqs

################################################################################
# Infos about the clock sources provided by the kernel
################################################################################
class ClocksourceInfoClass(InfoGroup):
    '''Class to read information for one clocksource device'''
    def __init__(self, ident, extended=False, anonymous=False):
        super(ClocksourceInfoClass, self).__init__(anonymous=anonymous, extended=extended)
        self.ident = ident
        self.name = "Clocksource{}".format(ident)
        base = "/sys/devices/system/clocksource/clocksource{}".format(ident)
        self.addf("Current", pjoin(base, "current_clocksource"), r"(\s+)", str)
        if extended:
            self.addf("Available", pjoin(base, "available_clocksource"), r"(.+)", tostrlist)
        self.required("Current")

class ClocksourceInfo(PathMatchInfoGroup):
    '''Class to spawn subclasses for all clocksourse devices
    /sys/devices/system/clocksource/clocksource*
    '''
    def __init__(self, extended=False, anonymous=False):
        super(ClocksourceInfo, self).__init__(anonymous=anonymous, extended=extended)
        self.name = "ClocksourceInfo"
        self.searchpath = "/sys/devices/system/clocksource/clocksource*"
        self.match = r".*/clocksource(\d+)$"
        self.subclass = ClocksourceInfoClass

################################################################################
# Infos about the executable (if given on cmdline)
################################################################################
class ExecutableInfoExec(InfoGroup):
    '''Class to read basic information of given executable'''
    def __init__(self, extended=False, anonymous=False, executable=None):
        super(ExecutableInfoExec, self).__init__(
            name="ExecutableInfo", anonymous=anonymous, extended=extended)
        self.executable = executable

        if executable is not None:
            abscmd = which(self.executable)
            self.const("Name", str(self.executable))
            if abscmd and len(abscmd) > 0:
                self.const("Abspath", abscmd)
                self.const("Size", psize(abscmd))
                pfunc = ExecutableInfoExec.getcompiledwith
                self.addc("CompiledWith", "strings", "-a {}".format(abscmd), parse=pfunc)
                if extended:
                    self.const("MD5sum", ExecutableInfoExec.getmd5sum(abscmd))
            self.required(["Name", "Size", "MD5sum"])

    @staticmethod
    def getmd5sum(filename):
        hash_md5 = hashlib.md5()
        with open(filename, "rb") as md5fp:
            for chunk in iter(lambda: md5fp.read(4096), b""):
                hash_md5.update(chunk)
        return hash_md5.hexdigest()

    @staticmethod
    def getcompiledwith(value):
        for line in re.split(r"\n", value):
            if "CC" in line:
                return line
        return "Not detectable"

class ExecutableInfoLibraries(InfoGroup):
    '''Class to read all libraries linked with given executable'''
    def __init__(self, executable, extended=False, anonymous=False):
        super(ExecutableInfoLibraries, self).__init__(
            name="LinkedLibraries", anonymous=anonymous, extended=extended)
        self.executable = executable
        self.name = "LinkedLibraries"
        self.ldd = None
        if executable is not None:
            self.executable = which(executable)
            self.ldd = None
            if self.executable and len(self.executable) > 0:
                self.ldd = "LANG=C ldd {}; exit 0".format(self.executable)
    
    def update(self):
        libdict = {}
        if self.ldd is not None:
            rawdata = check_output(self.ldd, stderr=DEVNULL, shell=True)
            data = rawdata.decode(ENCODING)
            libregex = re.compile(r"\s*([^\s]+)\s+.*")
            pathregex = re.compile(r"\s*[^\s]+\s+=>\s+([^\s(]+).*")
            for line in data.split("\n"):
                libmat = libregex.search(line)
                if libmat:
                    lib = libmat.group(1)
                    pathmat = pathregex.search(line)
                    if pathmat:
                        libdict.update({lib : pathmat.group(1)})
                    elif pexists(lib):
                        libdict.update({lib : lib})
                    else:
                        libdict.update({lib : None})
            self.required(list(libdict.keys()))
        self._data = libdict

class ExecutableInfo(MultiClassInfoGroup):
    '''Class to spawn subclasses for analyzing a given executable'''
    def __init__(self, executable, extended=False, anonymous=False):
        super(ExecutableInfo, self).__init__(
            name="ExecutableInfo", extended=extended, anonymous=anonymous)
        self.executable = executable
        self.classlist = [ExecutableInfoExec, ExecutableInfoLibraries]
        clsargs = {"executable" : self.executable}
        self.classargs = [clsargs for i in range(len(self.classlist))]

################################################################################
# Infos about the temperature using coretemp
################################################################################
class CoretempInfoHwmonClassX86(InfoGroup):
    '''Class to read information for one X86 coretemps sensor inside one hwmon entry and device'''
    def __init__(self, sensor, extended=False, anonymous=False, socket=0, hwmon=0):
        base = "/sys/devices/platform/coretemp.{}/hwmon/hwmon{}/".format(socket, hwmon)
        super(CoretempInfoHwmonClassX86, self).__init__(
            name=process_file((pjoin(base, "temp{}_label".format(sensor)),)),
            extended=extended,
            anonymous=anonymous)
        self.sensor = sensor
        self.socket = socket
        self.hwmon = hwmon
        self.addf("Input", pjoin(base, "temp{}_input".format(sensor)), r"(\d+)", int)
        self.required("Input")
        if extended:
            self.addf("Critical", pjoin(base, "temp{}_crit".format(sensor)), r"(\d+)", int)
            self.addf("Alarm", pjoin(base, "temp{}_crit_alarm".format(sensor)), r"(\d+)", int)
            self.addf("Max", pjoin(base, "temp{}_max".format(sensor)), r"(\d+)", int)

class CoretempInfoHwmonX86(PathMatchInfoGroup):
    '''Class to spawn subclasses for one hwmon entry inside a X86 coretemps device'''
    def __init__(self, hwmon, extended=False, anonymous=False, socket=0):
        super(CoretempInfoHwmonX86, self).__init__(
            name="Hwmon{}".format(hwmon), extended=extended, anonymous=anonymous)
        self.hwmon = hwmon
        self.socket = socket
        self.subclass = CoretempInfoHwmonClassX86
        self.subargs = {"socket" : socket, "hwmon" : hwmon}
        base = "/sys/devices/platform/coretemp.{}".format(socket)
        self.searchpath = pjoin(base, "hwmon/hwmon{}/temp*_label".format(hwmon))
        self.match = r".*/temp(\d+)_label$"

class CoretempInfoSocketX86(PathMatchInfoGroup):
    '''Class to spawn subclasses for one X86 coretemps device'''
    def __init__(self, socket, extended=False, anonymous=False):
        super(CoretempInfoSocketX86, self).__init__(
            name="Package{}".format(socket), extended=extended, anonymous=anonymous)
        self.socket = socket
        self.subargs = {"socket" : socket}
        self.subclass = CoretempInfoHwmonX86
        self.searchpath = "/sys/devices/platform/coretemp.{}/hwmon/hwmon*".format(self.socket)
        self.match = r".*/hwmon(\d+)$"

class CoretempInfoHwmonClassARM(InfoGroup):
    '''Class to read information for one ARM coretemps sensor inside one hwmon entry'''
    def __init__(self, sensor, extended=False, anonymous=False, hwmon=0):
        super(CoretempInfoHwmonClassARM, self).__init__(
            name="Core{}".format(sensor), extended=extended, anonymous=anonymous)
        self.sensor = sensor
        self.hwmon = hwmon
        base = "/sys/devices/virtual/hwmon/hwmon{}".format(hwmon)
        self.addf("Input", pjoin(base, "temp{}_input".format(sensor)), r"(\d+)", int)
        self.required("Input")
        if extended:
            self.addf("Critical", pjoin(base, "temp{}_crit".format(sensor)), r"(\d+)", int)

class CoretempInfoSocketARM(PathMatchInfoGroup):
    '''Class to spawn subclasses for ARM coretemps for one hwmon entry'''
    def __init__(self, hwmon, extended=False, anonymous=False):
        super(CoretempInfoSocketARM, self).__init__(
            name="Hwmon{}".format(hwmon), extended=extended, anonymous=anonymous)
        self.hwmon = hwmon
        self.searchpath = "/sys/devices/virtual/hwmon/hwmon{}/temp*_input".format(hwmon)
        self.match = r".*/temp(\d+)_input$"
        self.subclass = CoretempInfoHwmonClassARM
        self.subargs = {"hwmon" : hwmon}

class CoretempInfo(PathMatchInfoGroup):
    '''Class to spawn subclasses to get all information for coretemps
    X86 path: /sys/devices/platform/coretemp.*
    ARM64 path: /sys/devices/virtual/hwmon/hwmon*
    '''
    def __init__(self, extended=False, anonymous=False):
        super(CoretempInfo, self).__init__(name="CoretempInfo",
                                           extended=extended,
                                           anonymous=anonymous)
        machine = platform.machine()
        if machine in ["x86_64", "i386"]:
            self.subclass = CoretempInfoSocketX86
            self.searchpath = "/sys/devices/platform/coretemp.*"
            self.match = r".*/coretemp\.(\d+)$"
        elif machine in ["aarch64"]:
            self.subclass = CoretempInfoSocketARM
            self.searchpath = "/sys/devices/virtual/hwmon/hwmon*"
            self.match = r".*/hwmon(\d+)$"


################################################################################
# Infos about the BIOS
################################################################################
class BiosInfo(InfoGroup):
    '''Class to read BIOS information (/sys/devices/virtual/dmi/id)'''
    def __init__(self, extended=False, anonymous=False):
        super(BiosInfo, self).__init__(name="BiosInfo",
                                       extended=extended,
                                       anonymous=anonymous)
        base = "/sys/devices/virtual/dmi/id"
        if pexists(base):
            self.addf("BiosDate", pjoin(base, "bios_date"))
            self.addf("BiosVendor", pjoin(base, "bios_vendor"))
            self.addf("BiosVersion", pjoin(base, "bios_version"))
            self.addf("SystemVendor", pjoin(base, "sys_vendor"))
            self.addf("ProductName", pjoin(base, "product_name"))
            if pexists(pjoin(base, "product_vendor")):
                self.addf("ProductVendor", pjoin(base, "product_vendor"))
            self.required(list(self.files.keys()))

################################################################################
# Infos about the thermal zones
################################################################################
class ThermalZoneInfoClass(InfoGroup):
    '''Class to read information for one thermal zone'''
    def __init__(self, zone, extended=False, anonymous=False):
        super(ThermalZoneInfoClass, self).__init__(name="ThermalZone{}".format(zone),
                                                   extended=extended,
                                                   anonymous=anonymous)
        self.zone = zone
        base = "/sys/devices/virtual/thermal/thermal_zone{}".format(zone)
        if pexists(pjoin(base, "device/description")):
            with (open(pjoin(base, "device/description"), "rb")) as filefp:
                self.name = filefp.read().decode(ENCODING).strip()
        self.addf("Temperature", pjoin(base, "temp"), r"(\d+)", int)
        if extended:
            self.addf("Policy", pjoin(base, "policy"), r"(.+)")
            avpath = pjoin(base, "available_policies")
            self.addf("AvailablePolicies", avpath, r"(.+)", tostrlist)
            self.addf("Type", pjoin(base, "type"), r"(.+)")

class ThermalZoneInfo(PathMatchInfoGroup):
    '''Class to read information for thermal zones (/sys/devices/virtual/thermal/thermal_zone*)'''
    def __init__(self, extended=False, anonymous=False):
        spath = "/sys/devices/virtual/thermal/thermal_zone*"
        super(ThermalZoneInfo, self).__init__(name="ThermalZoneInfo",
                                              extended=extended,
                                              anonymous=anonymous,
                                              match=r".*/thermal_zone(\d+)$",
                                              searchpath=spath,
                                              subclass=ThermalZoneInfoClass)

################################################################################
# Infos about CPU vulnerabilities
################################################################################
class VulnerabilitiesInfo(InfoGroup):
    '''Class to read vulnerabilities information (/sys/devices/system/cpu/vulnerabilities)'''
    def __init__(self, extended=False, anonymous=False):
        super(VulnerabilitiesInfo, self).__init__(extended=extended, anonymous=anonymous)
        self.name = "VulnerabilitiesInfo"
        base = "/sys/devices/system/cpu/vulnerabilities"
        for vfile in glob(pjoin(base, "*")):
            vkey = totitle(os.path.basename(vfile))
            self.addf(vkey, vfile)
            self.required(vkey)

################################################################################
# Infos about logged in users (only count to avoid logging user names)
################################################################################
class UsersInfo(InfoGroup):
    '''Class to get count of logged in users. Does not print out the usernames'''
    def __init__(self, extended=False, anonymous=False):
        super(UsersInfo, self).__init__(name="UsersInfo", extended=extended, anonymous=anonymous)
        self.addc("LoggedIn", "users", "", r"(.*)", UsersInfo.countusers)
        self.required("LoggedIn")
    @staticmethod
    def countusers(value):
        if not value or len(value) == 0:
            return 0
        return len(list(set(re.split(r"[,\s]", value))))

################################################################################
# Infos from the dmidecode file (if DMIDECODE_FILE is available)
################################################################################
class DmiDecodeFile(InfoGroup):
    '''Class to read the content of a file containing the output of the dmidecode command which is
    commonly only usable with sufficient permissions. If a system administrator has dumped the
    content to a user readable file, this class includes the file.
    '''
    def __init__(self, dmifile, extended=False, anonymous=False):
        super(DmiDecodeFile, self).__init__(name="DmiDecodeFile",
                                            extended=extended,
                                            anonymous=anonymous)
        self.dmifile = dmifile
        if pexists(dmifile):
            self.addf("DmiDecode", dmifile)

################################################################################
# Infos about the CPU affinity
# Some Python versions provide a os.get_schedaffinity()
# If not available, use LIKWID (if allowed)
################################################################################
class CpuAffinity(InfoGroup):
    '''Class to read information the CPU affinity for the session using Python's
    os.get_schedaffinity or likwid-pin if available
    '''
    def __init__(self, extended=False, anonymous=False):
        super(CpuAffinity, self).__init__(name="CpuAffinity",
                                          extended=extended,
                                          anonymous=anonymous)
        if "get_schedaffinity" in dir(os):
            self.const("Affinity", os.get_schedaffinity())
        elif DO_LIKWID and LIKWID_PATH and pexists(LIKWID_PATH):
            abscmd = which("likwid-pin")
            if abscmd and len(abscmd) > 0:
                self.addc("Affinity", abscmd, "-c N -p 2>&1", r"(.*)", tointlist)
                self.required("Affinity")
        else:
            abscmd = which("taskset")
            if abscmd and len(abscmd) > 0:
                regex = r".*current affinity list: (.*)"
                self.addc("Affinity", abscmd, "-c -p $$", regex, tointlist)
                self.required("Affinity")

################################################################################
# Infos about loaded modules in the modules system
################################################################################
class ModulesInfo(InfoGroup):
    '''Class to read information from the modules system'''
    def __init__(self, extended=False, anonymous=False, modulecmd="modulecmd"):
        super(ModulesInfo, self).__init__(name="ModulesInfo",
                                          extended=extended,
                                          anonymous=anonymous)
        self.modulecmd = modulecmd
        parse = ModulesInfo.parsemodules
        cmd_opts = "sh list -t 2>&1"
        cmd = modulecmd
        abspath = which(cmd)
        if modulecmd is not None and len(modulecmd) > 0:
            path = "{}".format(modulecmd)
            path_opts = "{}".format(cmd_opts)
            if " " in path:
                tmplist = path.split(" ")
                path = which(tmplist[0])
                path_opts = "{} {}".format(" ".join(tmplist[1:]), path_opts)
            else:
                path = which(cmd)
            abscmd = path
            cmd_opts = path_opts
        if abscmd and len(abscmd) > 0:
            self.addc("Loaded", abscmd, cmd_opts, None, parse)
    @staticmethod
    def parsemodules(value):
        slist = re.split("\n", value)
        return slist[1:]

################################################################################
# Infos about interrupt handling
# see https://pyperf.readthedocs.io/en/latest/system.html#system-cmd-ops
################################################################################
class IrqAffinityClass(InfoGroup):
    '''Class to read information about one interrupt affinity'''
    def __init__(self, irq, extended=False, anonymous=False):
        super(IrqAffinityClass, self).__init__(name="irq{}".format(irq),
                                               extended=extended,
                                               anonymous=anonymous)
        self.irq = irq
        self.addf("SMPAffinity", "/proc/irq/{}/smp_affinity".format(irq), parse=masktolist)

class IrqAffinity(PathMatchInfoGroup):
    '''Class to read information about one interrupt affinity'''
    def __init__(self, extended=False, anonymous=False):
        super(IrqAffinity, self).__init__(name="IrqAffinity",
                                          extended=extended,
                                          anonymous=anonymous,
                                          searchpath="/proc/irq/*",
                                          match=r".*/(\d+)",
                                          subclass=IrqAffinityClass)
        self.addf("DefaultSMPAffinity", "/proc/irq/default_smp_affinity", parse=masktolist)


################################################################################
# Infos about InfiniBand adapters
################################################################################
class InfinibandInfoClassPort(InfoGroup):
    '''Class to read the information of a single port of an InfiniBand/OmniPath driver.'''
    def __init__(self, port, extended=False, anonymous=False, driver=""):
        super(InfinibandInfoClassPort, self).__init__(
            name="Port{}".format(port), extended=extended, anonymous=anonymous)
        self.port = port
        self.driver = driver
        ibpath = "/sys/class/infiniband/{}/ports/{}".format(driver, port)
        self.addf("Rate", pjoin(ibpath, "rate"), r"(.+)")
        self.addf("PhysState", pjoin(ibpath, "phys_state"), r"(.+)")
        self.addf("LinkLayer", pjoin(ibpath, "link_layer"), r"(.+)")


class InfinibandInfoClass(PathMatchInfoGroup):
    '''Class to read the information of an InfiniBand/OmniPath driver.'''
    def __init__(self, driver, extended=False, anonymous=False):
        super(InfinibandInfoClass, self).__init__(
            name=driver, extended=extended, anonymous=anonymous)
        self.driver = driver
        ibpath = "/sys/class/infiniband/{}".format(driver)
        self.addf("BoardId", pjoin(ibpath, "board_id"), r"(.+)")
        self.addf("FirmwareVersion", pjoin(ibpath, "fw_ver"), r"([\d\.]+)")
        self.addf("HCAType", pjoin(ibpath, "hca_type"), r"([\w\d\.]+)")
        self.addf("HWRevision", pjoin(ibpath, "hw_rev"), r"([\w\d\.]+)")
        self.addf("NodeType", pjoin(ibpath, "node_type"), r"(.+)")

        if not anonymous:
            self.addf("NodeGUID", pjoin(ibpath, "node_guid"), r"(.+)")
            self.addf("NodeDescription", pjoin(ibpath, "node_desc"), r"(.+)")
            self.addf("SysImageGUID", pjoin(ibpath, "sys_image_guid"), r"(.+)")
        self.searchpath = "/sys/class/infiniband/{}/ports/*".format(driver)
        self.match = r".*/(\d+)$"
        self.subclass = InfinibandInfoClassPort
        self.subargs = {"driver" : driver}

class InfinibandInfo(PathMatchInfoGroup):
    '''Class to read InfiniBand/OmniPath (/sys/class/infiniband).'''
    def __init__(self, extended=False, anonymous=False):
        super(InfinibandInfo, self).__init__(extended=extended, anonymous=anonymous)
        self.name = "InfinibandInfo"
        if pexists("/sys/class/infiniband"):
            self.searchpath = "/sys/class/infiniband/*"
            self.match = r".*/(.*)$"
            self.subclass = InfinibandInfoClass

################################################################################
# Infos from nvidia-smi (Nvidia GPUs)
################################################################################
class NvidiaSmiInfoClass(InfoGroup):
    '''Class to read information for one Nvidia GPU (uses the nvidia-smi command)'''
    def __init__(self, device, extended=False, anonymous=False, nvidia_path=""):
        super(NvidiaSmiInfoClass, self).__init__(name="Card{}".format(device),
                                                 extended=extended,
                                                 anonymous=anonymous)
        self.device = device
        self.nvidia_path = nvidia_path
        cmd = pjoin(nvidia_path, "nvidia-smi")
        if pexists(cmd):
            self.cmd = cmd
        elif which("nvidia-smi"):
            self.cmd = which("nvidia-smi")
        self.cmd_opts = "-q -i {}".format(device)
        abscmd = which(self.cmd)
        matches = {"ProductName" : r"\s+Product Name\s+:\s+(.+)",
                   "VBiosVersion" : r"\s+VBIOS Version\s+:\s+(.+)",
                   "ComputeMode" : r"\s+Compute Mode\s+:\s+(.+)",
                   "GPUCurrentTemp" : r"\s+GPU Current Temp\s+:\s+(\d+\sC)",
                   "MemTotal" : r"\s+Total\s+:\s+(\d+\sMiB)",
                   "MemFree" : r"\s+Free\s+:\s+(\d+\sMiB)",
                  }
        extmatches = {"PciDevice" : r"^GPU\s+([0-9a-fA-F:]+)",
                      "PciLinkWidth" : r"\s+Current\s+:\s+(\d+x)",
                      "GPUMaxOpTemp" : r"\s+GPU Max Operating Temp\s+:\s+(\d+\sC)",
                     }
        if abscmd:
            for key, regex in matches.items():
                self.addc(key, self.cmd, self.cmd_opts, regex)
            if extended:
                for key, regex in extmatches.items():
                    self.addc(key, self.cmd, self.cmd_opts, regex)

class NvidiaSmiInfo(ListInfoGroup):
    '''Class to spawn subclasses for each NVIDIA GPU device (uses the nvidia-smi command)'''
    def __init__(self, nvidia_path="", extended=False, anonymous=False):
        super(NvidiaSmiInfo, self).__init__(name="NvidiaInfo",
                                            extended=extended,
                                            anonymous=anonymous)
        self.nvidia_path = nvidia_path
        self.cmd = "nvidia-smi"
        cmd = pjoin(nvidia_path, "nvidia-smi")
        if pexists(cmd):
            self.cmd = cmd
        self.cmd_opts = "-q"
        abscmd = which(self.cmd)
        if abscmd:
            num_gpus = process_cmd((self.cmd, self.cmd_opts, r"Attached GPUs\s+:\s+(\d+)", int))
            if num_gpus > 0:
                self.userlist = [i for i in range(num_gpus)]
                self.subclass = NvidiaSmiInfoClass
                self.subargs = {"nvidia_path" : nvidia_path}
        matches = {"DriverVersion" : r"Driver Version\s+:\s+([\d\.]+)",
                   "CudaVersion" : r"CUDA Version\s+:\s+([\d\.]+)",
                  }
        if abscmd:
            for key, regex in matches.items():
                self.addc(key, self.cmd, self.cmd_opts, regex)


################################################################################
# Infos from veosinfo (NEC Tsubasa)
################################################################################
class NecTsubasaInfoTemps(InfoGroup):
    '''Class to read temperature information for one NEC Tsubasa device (uses the vecmd command)'''
    def __init__(self, tempkeys, vecmd_path="", extended=False, anonymous=False, device=0):
        super(NecTsubasaInfoTemps, self).__init__(
            name="Temperatures", extended=extended, anonymous=anonymous)
        self.tempkeys = tempkeys
        self.vecmd_path = vecmd_path
        self.deive = device
        vecmd = pjoin(vecmd_path, "vecmd")
        veargs = "-N {} info".format(device)
        for tempkey in tempkeys:
            self.addc(tempkey, vecmd, veargs, r"\s+{}\s+:\s+([\d\.]+\sC)".format(tempkey))

class NecTsubasaInfoClass(InfoGroup):
    '''Class to read information for one NEC Tsubasa device (uses the vecmd command)'''
    def __init__(self, device, vecmd_path="", extended=False, anonymous=False):
        super(NecTsubasaInfoClass, self).__init__(
            name="Card{}".format(device), extended=extended, anonymous=anonymous)
        self.device = device
        self.vecmd_path = vecmd_path
        vecmd = pjoin(vecmd_path, "vecmd")
        veargs = "-N {} info".format(device)
        if pexists(vecmd):
            self.addc("State", vecmd, veargs, r"VE State\s+:\s+(.+)", totitle)
            self.addc("Model", vecmd, veargs, r"VE Model\s+:\s+(\d+)")
            self.addc("ProductType", vecmd, veargs, r"Product Type\s+:\s+(\d+)")
            self.addc("DriverVersion", vecmd, veargs, r"VE Driver Version\s+:\s+([\d\.]+)")
            self.addc("Cores", vecmd, veargs, r"Cores\s+:\s+(\d+)")
            self.addc("MemTotal", vecmd, veargs, r"Memory Size\s+:\s+(\d+)")
            if extended:
                regex = r"Negotiated Link Width\s+:\s+(x\d+)"
                self.addc("PciLinkWidth", vecmd, veargs, regex)
            ve_temps = process_cmd((vecmd, veargs, None, NecTsubasaInfoClass.gettempkeys))
            tempargs = {"device" : device, "vecmd_path" : vecmd_path}
            cls = NecTsubasaInfoTemps(ve_temps, extended=extended, anonymous=anonymous, **tempargs)
            self._instances.append(cls)
    @staticmethod
    def gettempkeys(value):
        keys = []
        for line in re.split("\n", value):
            if re.match(r"(.+):\s+[\d\.]+\sC$", line):
                key = re.match(r"(.+):\s+[\d\.]+\sC$", line).group(1).strip()
                keys.append(key)
        return keys


class NecTsubasaInfo(ListInfoGroup):
    '''Class to spawn subclasses for each NEC Tsubasa device (uses the vecmd command)'''
    def __init__(self, vecmd_path="", extended=False, anonymous=False):
        super(NecTsubasaInfo, self).__init__(name="NecTsubasaInfo",
                                             extended=extended,
                                             anonymous=anonymous)
        self.vecmd_path = vecmd_path
        vecmd = pjoin(vecmd_path, "vecmd")
        if not pexists(vecmd):
            vecmd = which("vecmd")
            if vecmd is not None:
                vecmd_path = os.path.dirname(vecmd)
        if vecmd and len(vecmd) > 0:
            num_ves = process_cmd((vecmd, "info", r"Attached VEs\s+:\s+(\d+)", int))
            if num_ves > 0:
                self.userlist = [i for i in range(num_ves)]
                self.subclass = NecTsubasaInfoClass
                self.subargs = {"vecmd_path" : vecmd_path}


################################################################################
# Skript code
################################################################################

def read_cli(cliargs):
    # Create CLI parser
    desc = 'Reads and outputs system information as JSON document'
    parser = argparse.ArgumentParser(description=desc)
    parser.add_argument('-e', '--extended', action='store_true', default=False,
                        help='extended output (default: False)')
    parser.add_argument('-a', '--anonymous', action='store_true', default=False,
                        help='Remove host-specific information (default: False)')
    parser.add_argument('-c', '--config', default=False, action='store_true',
                        help='print configuration as JSON (files, commands, ...)')
    parser.add_argument('-s', '--sort', action='store_true', default=False,
                        help='sort JSON output (default: False)')
    parser.add_argument('-i', '--indent', default=4, type=int,
                        help='indention in JSON output (default: 4)')
    parser.add_argument('-o', '--output', help='save to file (default: stdout)', default=None)
    parser.add_argument('-j', '--json', help='compare given JSON with current state', default=None)
    parser.add_argument('-m', '--no-meta', action='store_false', default=True,
                        help='do not embed meta information in classes (recommended, default: True)')
    parser.add_argument('--html', help='generate HTML page with CSS and JavaScript embedded instead of JSON', action='store_true', default=False)
    parser.add_argument('--configfile', help='Location of configuration file', default=None)
    parser.add_argument('executable', help='analyze executable (optional)', nargs='?', default=None)
    pargs = vars(parser.parse_args(cliargs))

    # Check if executable exists and is executable
    if pargs["executable"] is not None:
        abspath = which(pargs["executable"])
        if abspath is None or not pexists(abspath):
            raise ValueError("Executable '{}' does not exist".format(pargs["executable"]))
        if not os.access(abspath, os.X_OK):
            raise ValueError("Executable '{}' is not executable".format(pargs["executable"]))
    # Check if JSON file exists and is readable
    if pargs["json"] is not None:
        if not pexists(pargs["json"]):
            raise ValueError("JSON document '{}' does not exist".format(pargs["json"]))
        if not os.access(pargs["json"], os.R_OK):
            raise ValueError("JSON document '{}' is not readable".format(pargs["json"]))
    # Check if configuration file exists and is readable
    if pargs["configfile"] is not None:
        if not pexists(pargs["configfile"]):
            raise ValueError("Configuration file '{}' does not exist".format(pargs["configfile"]))
        if not os.access(pargs["configfile"], os.R_OK):
            raise ValueError("Configuration file '{}' is not readable".format(pargs["configfile"]))
    return pargs

def read_config(config={"extended" : False, "anonymous" : False, "executable" : None}):

    if not ("extended" in config and "anonymous" in config and "executable" in config):
        raise ValueError("Given dict does not contain required keys: \
                          extended, anonymous and executable")
    configdict = {"dmifile" : DMIDECODE_FILE,
                  "likwid_enable" : DO_LIKWID,
                  "likwid_path" : LIKWID_PATH,
                  "modulecmd" : MODULECMD_PATH,
                  "vecmd_path" : VEOS_BASE,
                  "nvidia_path" : NVIDIA_PATH,
                  "debug" : DEBUG_OUTPUT,
                  "anonymous" : False,
                  "extended" : False,
                 }
    searchfiles = []

    userfile = config.get("configfile", None)
    configdict["anonymous"] = config.get("anonymous", False)
    configdict["extended"] = config.get("extended", False)
    configdict["executable"] = config.get("executable", None)

    if userfile is not None:
        searchfiles.append(userfile)
    else:
        searchfiles = [pjoin(os.getcwd(), ".machinestate")]
        if "HOME" in os.environ:
            searchfiles.append(pjoin(os.environ["HOME"], ".machinestate"))
        searchfiles.append("/etc/machinestate.conf")
    for sfile in searchfiles:
        if pexists(sfile):
            sfp = fopen(sfile)
            if sfp:
                sstr = sfp.read().decode(ENCODING)
                if len(sstr) > 0:
                    try:
                        tmpdict = json.loads(sstr)
                        configdict.update(tmpdict)
                    except:
                        exce = "Configuration file '{}' not valid JSON".format(userfile)
                        raise ValueError(exce)
                sfp.close()
                break



    return configdict


base_js = """
<script>
var acc = document.getElementsByClassName("accordion");
var i;

for (i = 0; i < acc.length; i++) {
  acc[i].addEventListener("click", function() {
    this.classList.toggle("active");
    var children = this.parentNode.childNodes;
    children.forEach(child => {
        if(child.style) {
    		if (child.style.maxHeight) {
        		child.style.maxHeight = null;
       		} else {
	        	child.style.maxHeight = child.scrollHeight + "px";
    	    }
        }
    });
    adjust(this.parentNode);
  });
}

var bExpand = document.getElementsByClassName("option expandable")[0];
var bCollaps = document.getElementsByClassName("option collapsible")[0];

bExpand.addEventListener("click", function() {
	var accNonActive = Array.prototype.filter.call(acc, function(elem, i, acc) {
		return !elem.className.includes("active");
	});
	for (i = 0; i < accNonActive.length; i++) {
		accNonActive[i].click();
	}
});

bCollaps.addEventListener("click", function() {
	var accActive = Array.prototype.filter.call(acc, function(elem, i, acc) {
		return elem.className.includes("active");
	});
	for (i = accActive.length - 1; i >= 0; i--) {
		accActive[i].click();
	}
});

function adjust(node) {
	if(node.style) {
        node.style.maxHeight = 10 * window.innerHeight + "px";
    }
    if(node.parentNode){
    	adjust(node.parentNode);
	}
}
</script>
"""
base_css = """
<style>
.accordion {
  background-color: #eee;
  color: #444;
  cursor: pointer;
  padding: 18px;
  width: 98vw;
  border: none;
  text-align: left;
  outline: none;
  font-size: 15px;
  transition: 0.4s;
}

.active, .accordion:hover {
  background-color: #ccc;
}

.accordion:after {
  content: '\\002B';
  color: #777;
  font-weight: bold;
  float: right;
  margin-left: 5px;
}

.active:after {
  content: "\\2212";
}

.panel {
  padding: 0 18px;
  background-color: white;
  max-height: 0;
  overflow: hidden;
  transition: max-height 0.2s ease-out;
  width: 97vw;
}

.option {
  float: left;
  background-color: #555555;
  border: none;
  color: white;
  padding: 15px 32px;
  text-align: center;
  text-decoration: none;
  display: inline-block;
  font-size: 15px;
}

.expandable {
  background-color: #4CAF50;
  width: 49vw;
}

.collapsible {
  background-color: #f44336;
  width: 49vw;
}
</style>
"""

base_html = """
<!DOCTYPE html>
<html lang="en">
<head>
<title>MachineState</title>
<meta name="viewport" content="width=device-width, initial-scale=1">
<meta charset="UTF-8">
{css}
</head>

<body>
<button class="option expandable">Expand all</button>
<button class="option collapsible">Collapse all</button>
{table}
{script}
</body>
</html>
"""

def get_html(cls, css=True, js=True):
    add_css = base_css if css is True else ""
    add_js = base_js if js is True else ""
    table = cls.get_html()
    return base_html.format(table=table, css=add_css, script=add_js)


def main():
    try:
        # Read command line arguments
        cliargs = read_cli(sys.argv[1:])
        # Read configuration from configuration file
        runargs = read_config(cliargs)
    except Exception as e:
        print(e)
        sys.exit(1)

    # Initialize MachineState class
    mstate = MachineState(**runargs)
    # Generate subclasses of MachineState
    mstate.generate()
    # Update the current state
    mstate.update()

    # Compare a given JSON document (previously created with the same script)
    if cliargs["json"] is not None:
        if mstate == cliargs["json"]:
            print("Current state matches with input file")
        else:
            print("The current state differs at least in one setting with input file")
        sys.exit(0)

    # Get JSON document string (either from the configuration or the state)
    jsonout = {}
    if not cliargs["config"]:
        jsonout = mstate.get_json(sort=cliargs["sort"], intend=cliargs["indent"], meta=cliargs["no_meta"])
    else:
        jsonout = mstate.get_config(sort=cliargs["sort"], intend=cliargs["indent"])

    # Determine output destination
    if not cliargs["output"]:
        if cliargs["html"]:
            print(get_html(mstate))
        else:
            print(jsonout)
    else:
        with open(cliargs["output"], "w") as outfp:
            if cliargs["html"]:
                outfp.write(get_html(mstate))
            else:
                outfp.write(mstate.get_json(sort=cliargs["sort"], intend=cliargs["indent"], meta=cliargs["no_meta"]))
            outfp.write("\n")
    sys.exit(0)

#    # This part is for testing purposes
#    n = OperatingSystemInfo(extended=cliargs["extended"])
#    n.generate()
#    n.update()
#    ndict = n.get()
#    copydict = deepcopy(ndict)
#    print(n == copydict)
#    print(n.get_json(sort=cliargs["sort"], intend=cliargs["indent"]))

__main__ = main
if __name__ == "__main__":
    main()<|MERGE_RESOLUTION|>--- conflicted
+++ resolved
@@ -653,13 +653,8 @@
         if meta:
             outdict["_meta"] = self.__repr__()
         return outdict
-<<<<<<< HEAD
     def get_html(self, level=0):
-=======
-
-    def get_html(self):
         """Get the object's and all subobjects' data as collapsible HTML table used by get_html()"""
->>>>>>> 5f7cc039
         s = ""
         s += "<button class=\"accordion\">{}</button>\n".format(self.name)
         s += "<div class=\"panel\">\n<table style=\"width:100vw\">\n"
@@ -1146,12 +1141,8 @@
             clsout = inst.get_config()
             outdict.update({inst.name : clsout})
         return json.dumps(outdict, sort_keys=sort, indent=intend)
-<<<<<<< HEAD
+
     def get_html(self, level=0):
-=======
-
-    def get_html(self):
->>>>>>> 5f7cc039
         s = ""
         s += "<table style=\"width:100vw\">\n"
 #        for k,v in self._data.items():
