#!/usr/bin/env python3
# -*- coding: utf-8 -*-
"""
This module provides a simple interface for collecting hardware and software settings for
documentation and reproducibility purposes.

Depends on no external module but for all features, the following applications need to be present:
- likwid-pin, likwid-features and likwid-powermeter
- nvidia-smi
- vecmd
- modules (package environment-modules)
- taskset

Provided functions:
- tostrlist: parse string with commas or spaces into list of strings
- tointlist: parse string with commas or spaces into list of integers
- tobytes: parse string with byte units (kB, MB, GB, kiB, MiB, GiB) into bytes
- tohertz: parse string with Hz unit (kHz, MHz, GHz) to Hz
- tohertzlist: parse string with commas or spaces into list of HZ values (tohertz)
- totitle: call string's totitle function and removes all spaces and underscores
- masktolist: parse bitmask to list of integers
- fopen: opens a file if it exists and is readable and returns file pointer

Provided classes:
- HostInfo
- CpuInfo
- OperatingSystemInfo
- KernelInfo
- Uptime
- CpuTopology
- NumaBalance
- LoadAvg
- MemInfo
- CgroupInfo
- WritebackWorkqueue
- CpuFrequency
- NumaInfo
- CacheTopology
- TransparentHugepages
- PowercapInfo
- Hugepages
- CompilerInfo
- MpiInfo
- ShellEnvironment
- PythonInfo
- ClocksourceInfo
- CoretempInfo
- BiosInfo
- ThermalZoneInfo
- VulnerabilitiesInfo
- UsersInfo
- IrqAffinity
- CpuAffinity (uses os.get_schedaffinity(), likwid-pin or taskset)
- ModulesInfo (if modulecmd is present)
- NvidiaInfo (if nvidia-smi is present)
- NecTsubasaInfo (if vecmd is present)
- PrefetcherInfo (if likwid-features is present)
- TurboInfo (if likwid-powermeter is present)
- DmiDecodeFile (if DMIDECODE_FILE is setup properly)

The module contains more classes but all except the above ones are used only internally
"""

# =======================================================================================
#
#      Filename:  machinestate.py
#
#      Description:  Collect hardware and software settings
#
#      Author:   Thomas Gruber (né Roehl), thomas.roehl@googlemail.com
#      Project:  MachineState
#
#      Copyright (C) 2020 RRZE, University Erlangen-Nuremberg
#
#      This program is free software: you can redistribute it and/or modify it under
#      the terms of the GNU General Public License as published by the Free Software
#      Foundation, either version 3 of the License, or (at your option) any later
#      version.
#
#      This program is distributed in the hope that it will be useful, but WITHOUT ANY
#      WARRANTY; without even the implied warranty of MERCHANTABILITY or FITNESS FOR A
#      PARTICULAR PURPOSE.  See the GNU General Public License for more details.
#
#      You should have received a copy of the GNU General Public License along with
#      this program.  If not, see <http://www.gnu.org/licenses/>.
#
# =======================================================================================

# TODO: Should keys be available in all cases?
# TODO: More analysis by ExecutableInfo? (type, compilation info, ...)
# TODO: Add class for 'sysctl -a' ?

################################################################################
# Imports
################################################################################
import os
import sys
import re
import json
import platform
from subprocess import check_output, DEVNULL
from glob import glob
from os.path import join as pjoin
from os.path import exists as pexists
from os.path import getsize as psize
from locale import getpreferredencoding
from datetime import timedelta, datetime
import hashlib
import argparse
from copy import deepcopy
from unittest import TestCase
from shutil import which
from getpass import getuser
from grp import getgrgid
import inspect

################################################################################
# Configuration
################################################################################
# Some classes call LIKWID to get the required information. With the DO_LIKWID
# switch, this can be de/activated.
DO_LIKWID = True
# The LIKWID_PATH is currently unused.
LIKWID_PATH = None
# The DmiDecodeFile class reads the whole content of this file and includes it
# as string to the JSON dict.
DMIDECODE_FILE = "/etc/dmidecode.txt"
# Currently unused option. The BiosInfo class uses information from sysfs
BIOS_XML_FILE = ""
# The ModulesInfo class requires this path to read the loaded modules. It will
# call 'tclsh MODULECMD_PATH' if tclsh and MODULECMD_PATH exist.
MODULECMD_PATH = "tclsh /apps/modules/modulecmd.tcl"
# The NecTsubasaInfo class requires this path to call the vecmd command
VEOS_BASE = "/opt/nec/ve/bin"
# The NvidiaInfo class requires this path if nvidia-smi is not in $PATH
NVIDIA_PATH = "/opt/nvidia/bin"
# The OpenCLInfo class requires this path if clinfo is not in $PATH
CLINFO_PATH = "/usr/bin"

################################################################################
# Version information
################################################################################
MACHINESTATE_VERSION = "0.4.1"
MACHINESTATE_SCHEMA_VERSION = "v1"
__version__ = MACHINESTATE_VERSION

################################################################################
# Constants
################################################################################
ENCODING = getpreferredencoding()

DEBUG_OUTPUT = False

################################################################################
# Helper functions
################################################################################

def fopen(filename):
    if filename is not None and pexists(filename) and os.path.isfile(filename):
        try:
            filefp = open(filename, "rb")
        except PermissionError:
            return None
        return filefp
    return None

################################################################################
# Parser Functions used in multiple places. If a parser function is used only
# in a single class, it is defined as static method in the class
################################################################################


def tostrlist(value):
    r'''Returns string split at \s and , in list of strings. Strings might not be unique in list.

    :param value: string with sub-strings

    :returns: Expanded list
    :rtype: [str]
    '''
    if value is not None:
        if isinstance(value, int):
            value = str(value)
        return re.split(r"[,\s\|]+", value)

def tointlist(value):
    r'''Returns string split at \s and , in list of integers. Supports lists like 0,1-4,7.

    :param value: string with lists like 5,6,8 or 1-4 or 0,1-4,7
    :raises: :class:`ValueError`: Element of the list cannot be casted to type int

    :returns: Expanded list
    :rtype: [int]
    '''
    if value and isinstance(value, int):
        return [value]
    if value and isinstance(value, float):
        return [int(value)]

    if value and isinstance(value, str):
        outlist = []
        for part in [x for x in re.split(r"[,\s]", value) if x.strip()]:
            if '-' in part:
                start, end = part.split("-")
                try:
                    start = int(start)
                    end = int(end)
                except ValueError as exce:
                    raise exce
                outlist += [i for i in range(int(start), int(end)+1)]
            else:
                ipart = None
                mat = re.match(r"(\d+)\.\d+", part)
                if mat:
                    part = mat.group(1)
                try:
                    ipart = int(part)
                except ValueError as exce:
                    raise exce
                if ipart is not None:
                    outlist.append(ipart)
        return outlist
    return None

def totitle(value):
    r'''Returns titleized split (string.title()) with _ and whitespaces removed.'''
    if value and isinstance(value, str):
        return value.title().replace("_", "").replace(" ", "")
    return str(value)

def tobytes(value):
    r'''Returns a size value (XXXX kB or XXXGB) to size in bytes

    :param value: size value (XXXX kB or XXXGB)

    :returns: size in bytes
    :rtype: int
    '''
    if value and isinstance(value, int):
        return value
    if value and isinstance(value, str):
        mat = re.match(r"([\d\.]+)\s*([kKmMgG]{0,1})([i]{0,1})([bB]{0,1})", value)
        if mat is not None:
            count = int(mat.group(1))
            mult = 1024
            if mat.group(4).lower() == "b":
                if mat.group(3).lower() == "i":
                    mult = 1000
            if mat.group(2).lower() == "k":
                count *= mult
            elif mat.group(2).lower() == "m":
                count *= (mult * mult)
            elif mat.group(2).lower() == "g":
                count *= (mult * mult * mult)
            return count
        else:
            value = None
    return value

def masktolist(value):
    '''Returns a integer list with the set bits in a bitmask like 0xff

    :param value: bitmask like ff,ffffffff

    :returns: List of set bits in bitmask
    :rtype: [int]
    '''
    outlist = None
    if value is not None:
        bits = 0
        if isinstance(value, str):
            mask = str(value).replace(",", "")
            bits = len(mask) * 4
            imask = int(mask, 16)
        elif isinstance(value, int):
            imask = value
            bits = 0
            while value > 0:
                value >>= 1
                bits += 1
        outlist = []
        for bit in range(bits):
            if (1<<bit) & imask:
                outlist.append(bit)
    return outlist

def tohertz(value):
    outvalue = None
    if value is not None:
        if isinstance(value, int) or isinstance(value, float):
            outvalue = int(value)
        elif isinstance(value, str):
            mat = re.match(r"([\d\.]+)\s*([kKmMgG]*[Hh]*[z]*)", value)
            if mat:
                outvalue = float(mat.group(1))
                if mat.group(2).lower().startswith("m"):
                    #print("MegaHertz")
                    outvalue *= 1000 * 1000
                elif mat.group(2).lower().startswith("g"):
                    #print("GigaHertz")
                    outvalue *= 1000 * 1000 * 1000
                elif mat.group(2).lower() == "hz":
                    outvalue *= 1
                else:
                    # We assume all other frequencies are in kHz
                    #print("KiloHertz")
                    outvalue *= 1000
                outvalue = int(outvalue)
    #print("tohertz", type(value), value, outvalue)
    return outvalue

def tohertzlist(value):
    outlist = []
    if value and isinstance(value, int):
        return [tohertz(value)]

    if value and isinstance(value, str):
        try:
            for part in [x for x in re.split(r"[,\s]", value) if x.strip()]:
                outlist += [tohertz(part)]
        except ValueError as exce:
            raise exce
        return outlist
    return None

def tobool(value):
    if isinstance(value, int):
        return bool(value)
    elif isinstance(value, float):
        return value != 0.0
    elif isinstance(value, str):
        if re.match(r"\d+", value):
            return bool(int(value))
        elif value.lower() == "on":
            return True
        elif value.lower() == "off":
            return False
        elif value.lower() == "true":
            return True
        elif value.lower() == "false":
            return False
    return False

################################################################################
# Processing functions for entries in class attributes 'files' and 'commands'  #
################################################################################
def match_data(data, regex_str):
    out = data
    regex = re.compile(regex_str)
    nlregex = re.compile(r"\n")
    for line in nlregex.split(data):
        mat = regex.match(line)
        if mat:
            out = mat.group(1)
            break
        else:
            mat = regex.search(line)
            if mat:
                out = mat.group(1)
                break
    return out

def process_file(args):
    data = None
    fname, *matchconvert = args
    filefp = fopen(fname)
    if filefp:
        try:
            data = filefp.read().decode(ENCODING).strip()
            if matchconvert:
                fmatch, *convert = matchconvert
                if fmatch:
                    data = match_data(data, fmatch)
                if convert:
                    fconvert, = convert
                    if fconvert:
                        try:
                            data = fconvert(data)
                        except BaseException:
                            pass
        except OSError as e:
            sys.stderr.write("Failed to read file {}: {}\n".format(fname, e))
        finally:
            filefp.close()
    return data

def process_files(filedict):
    sortdict = {}
    outdict = {}
    for key in filedict:
        fname, fmatch, fparse, *_ = filedict[key]
        if fname not in sortdict:
            sortdict[fname] = []
        sortdict[fname].append((key, fmatch, fparse))
        outdict[key] = None
    for fname in sortdict:
        filefp = fopen(fname)
        data = None
        if filefp:
            try:
                rawdata = filefp.read()
                data = rawdata.decode(ENCODING)
                for args in sortdict[fname]:
                    key, fmatch, fparse = args
                    tmpdata = str(data.strip()) if data.strip() else ""
                    if fmatch is not None:
                        tmpdata = match_data(tmpdata, fmatch)
                    if fparse is not None:
                        try:
                            tmpdata = fparse(tmpdata)
                        except BaseException:
                            pass
                    outdict[key] = tmpdata
            except OSError as e:
                sys.stderr.write("Failed to read file {}: {}\n".format(fname, e))
            finally:
                filefp.close()
    return outdict

def process_cmds(cmddict):
    sortdict = {}
    outdict = {}
    for key in cmddict:
        cmd, cmd_opts, cmatch, cparse, *_ = cmddict[key]
        newkey = (cmd, cmd_opts or "")
        if newkey not in sortdict:
            sortdict[newkey] = []
        sortdict[newkey].append((key, cmatch, cparse))
        outdict[key] = None
    for cmdargs in sortdict:
        cmd, cmd_opts = cmdargs
        abscmd = which(cmd)
        data = None
        if abscmd and len(abscmd) > 0:
            exestr = "LANG=C {} {}; exit 0;".format(cmd, cmd_opts)
            data = check_output(exestr, stderr=DEVNULL, shell=True).decode(ENCODING).strip()
        for args in sortdict[cmdargs]:
            key, cmatch, cparse = args
            tmpdata = data
            if tmpdata and cmatch is not None:
                tmpdata = match_data(tmpdata, cmatch)
            if cparse is not None:
                try:
                    tmpdata = cparse(tmpdata)
                except BaseException:
                    pass
            outdict[key] = tmpdata
    return outdict

def process_cmd(args):
    data = None
    cmd, *optsmatchconvert = args
    if cmd:
        abspath = which(cmd)
        #which_cmd = "which {}; exit 0;".format(cmd)
        #data = check_output(which_cmd, stderr=DEVNULL, shell=True).decode(ENCODING).strip()
        if abspath and len(abspath) > 0:
            if optsmatchconvert:
                cmd_opts, *matchconvert = optsmatchconvert
                exe = "LANG=C {} {}; exit 0;".format(cmd, cmd_opts)
                data = check_output(exe, stderr=DEVNULL, shell=True).decode(ENCODING).strip()
                if data and len(data) >= 0 and len(matchconvert) > 0:
                    cmatch, *convert = matchconvert
                    if cmatch:
                        data = match_data(data, cmatch)
                    if convert:
                        cconvert, = convert
                        if cconvert:
                            try:
                                data = cconvert(data)
                            except BaseException:
                                pass
                else:
                    if len(matchconvert) == 2:
                        cmatch, cconvert = matchconvert
                        if cconvert:
                            try:
                                data = cconvert(None)
                            except BaseException:
                                pass

    return data

def get_config_file(args):
    outdict = {}
    fname, *matchconvert = args
    if fname:
        outdict["Filename"] = str(fname)
        if matchconvert:
            fmatch, *convert = matchconvert
            if fmatch:
                outdict["Regex"] = str(fmatch)
            if convert:
                fconvert, = convert
                if fconvert:
                    outdict["Parser"] = str(fconvert)
    return outdict

def get_config_cmd(args):
    outdict = {}
    cmd, *optsmatchconvert = args
    if cmd:
        outdict["Command"] = str(cmd)
        if optsmatchconvert:
            cmd_opts, *matchconvert = optsmatchconvert
            if cmd_opts:
                outdict["CommandOpts"] = str(cmd_opts)
                if matchconvert:
                    cmatch, *convert = matchconvert
                    if cmatch:
                        outdict["Regex"] = str(cmatch)
                    if convert:
                        cconvert, = convert
                        if cconvert:
                            outdict["Parser"] = str(cconvert)
    return outdict

def get_ostype():
    out = process_cmd(("uname", "-s", r"(\s+)", None))
    if out:
        return out
    return "Unknown"

################################################################################
# Base Classes
################################################################################



class InfoGroup:
    def __init__(self, name=None, extended=False, anonymous=False):
        # Holds subclasses
        self._instances = []
        # Holds the data of this class instance
        self._data = {}
        # Space for file reads
        # Key -> (filename, regex_with_one_group, convert_function)
        # If regex_with_one_group is None, the whole content of filename is passed to
        # convert_function. If convert_function is None, the output is saved as string
        self.files = {}
        # Space for commands for execution
        # Key -> (executable, exec_arguments, regex_with_one_group, convert_function)
        # If regex_with_one_group is None, the whole content of filename is passed to
        # convert_function. If convert_function is None, the output is saved as string
        self.commands = {}
        # Space for constants
        # Key -> Value
        self.constants = {}
        # Keys in the group that are required to check equality
        self.required4equal = []
        self.name = None
        # Set attributes
        self.name = name
        self.extended = extended
        self.anonymous = anonymous

    @classmethod
    def from_dict(cls, data):
        """Initialize from data dictionary produced by `get(meta=True)`"""
        if isinstance(data, dict) and not data.get('_meta', "").startswith(cls.__name__):
            raise ValueError("`from_dict` musst be called on class matching `_meta` (call get(meta=True)).")
        if isinstance(data, InfoGroup):
            data = data.get(meta=True)
        intmatch = re.compile(r"^(.*)=([\d]+)$")
        floatmatch = re.compile(r"^(.*)=([\d\.eE+\-]+)$")
        strmatch = re.compile(r"^(.*)='(.*)'$")
        nonematch = re.compile(r"^(.*)='None'$")
        truematch = re.compile(r"^(.*)='True'$")
        falsematch = re.compile(r"^(.*)='False'$")
        anymatch = re.compile(r"^(.*)=(.*)$")
        mmatch = r"{}\((.*)\)".format(cls.__name__)
        m = re.match(mmatch, data['_meta'])
        initargs = {}
        if m:
            argstring = m.group(1)
            for astr in [ x.strip() for x in argstring.split(",") if len(x) > 0]:
                k = None
                v = None
                if intmatch.match(astr):
                    k,v = intmatch.match(astr).groups()
                    v = int(v)
                elif floatmatch.match(astr):
                    k,v = floatmatch.match(astr).groups()
                    v = float(v)
                elif nonematch.match(astr):
                    k = nonematch.match(astr).group(1)
                    v = None
                elif truematch.match(astr):
                    k = truematch.match(astr).group(1)
                    v = True
                elif falsematch.match(astr):
                    k = falsematch.match(astr).group(1)
                    v = False
                elif strmatch.match(astr):
                    k,v = strmatch.match(astr).groups()
                    v = str(v)
                elif anymatch.match(astr):
                    k,v = anymatch.match(astr).groups()
                    v = str(v)
                if v == "None": v = None
                if v == "True": v = True
                if v == "False": v = False
                if k is not None:
                    initargs[k] = v

        c = cls(**dict(initargs))
        validkeys = list(c.files.keys()) + list(c.commands.keys()) + list(c.constants.keys())
        for key, value in data.items():
            if isinstance(value, dict) and '_meta' in value:
                clsname = value['_meta'].split("(")[0]
                c._instances.append(
                    getattr(sys.modules[__name__], clsname).from_dict(value))
            elif key in validkeys or key in [n.name for n in c._instances]:
                c._data[key] = value
        return c

    def addf(self, key, filename, match=None, parse=None, extended=False):
        """Add file to object including regex and parser"""
        self.files[key] = (filename, match, parse)
    def addc(self, key, cmd, cmd_opts=None, match=None, parse=None, extended=False):
        """Add command to object including command options, regex and parser"""
        self.commands[key] = (cmd, cmd_opts, match, parse)
    def const(self, key, value):
        """Add constant value to object"""
        self.constants[key] = value
    def required(self, *args):
        """Add item(s) to list of required fields at comparison"""
        if args:
            for arg in args:
                if isinstance(arg, list):
                    for subarg in arg:
                        if subarg not in self.required4equal:
                            self.required4equal.append(subarg)
                elif isinstance(arg, str):
                    if arg not in self.required4equal:
                        self.required4equal.append(arg)

    def generate(self):
        '''Generate subclasses, defined by derived classes'''
        pass

    def update(self):
        '''Read object's files and commands. Triggers update() of subclasses'''
        outdict = {}
        if len(self.files) > 0:
            outdict.update(process_files(self.files))
        if len(self.commands) > 0:
            outdict.update(process_cmds(self.commands))
        if len(self.constants) > 0:
            for key in self.constants:
                outdict[key] = self.constants[key]
        for inst in self._instances:
            inst.update()
        self._data.update(outdict)

    def get(self, meta=False):
        """Get the object's and all subobjects' data as dict"""
        outdict = {}
        for inst in self._instances:
            clsout = inst.get(meta=meta)
            outdict.update({inst.name : clsout})
        outdict.update(self._data)
        if meta:
            outdict["_meta"] = self.__repr__()
        return outdict
    def get_html(self, level=0):
        """Get the object's and all subobjects' data as collapsible HTML table used by get_html()"""
        s = ""
        s += "<button class=\"accordion\">{}</button>\n".format(self.name)
        s += "<div class=\"panel\">\n<table style=\"width:100vw\">\n"
        for k,v in self._data.items():
            if isinstance(v, list):
                s += "<tr>\n<td style=\"width: 20%\"><b>{}:</b></td>\n<td>{}</td>\n</tr>\n".format(k, ", ".join([str(x) for x in v]))
            else:
                s += "<tr>\n<td style=\"width: 20%\"><b>{}:</b></td>\n<td>{}</td>\n</tr>\n".format(k, v)
        for inst in self._instances:
            if len(self._data) > 0 and level > 0:
                s += "<tr>\n<td colspan=\"2\">\n{}</td>\n</tr>".format(inst.get_html(level+1))
            else:
                s += "<tr>\n<td>{}</td>\n</tr>".format(inst.get_html(level+1))
        s += "</table>\n</div>\n"
        return s

    def get_json(self, sort=False, intend=4, meta=True):
        """Get the object's and all subobjects' data as JSON document (string)"""
        outdict = self.get(meta=meta)
        return json.dumps(outdict, sort_keys=sort, indent=intend)

    def get_config(self):
        """Get the object's and all subobjects' configuration as JSON document (string)"""
        outdict = {}
        selfdict = {}
        selfdict["Type"] = str(self.__class__.__name__)
        selfdict["ClassType"] = "InfoGroup"
        if len(self.files) > 0:
            outfiles = {}
            for key in self.files:
                val = self.files.get(key, None)
                outfiles[key] = get_config_file(val)
            outdict.update({"Files" : outfiles})
        if len(self.commands) > 0:
            outcmds = {}
            for key in self.commands:
                val = self.commands.get(key, None)
                outcmds[key] = get_config_cmd(val)
            outdict.update({"Commands" : outcmds})

        if len(self.constants) > 0:
            outconst = {}
            for key in self.constants:
                outconst[key] = self.constants[key]
            outdict.update({"Constants" : outconst})
        outdict["Config"] = selfdict
        for inst in self._instances:
            outdict.update({inst.name : inst.get_config()})
        return outdict
# This is a starting point to implement a json-schema for MachineState
#    def get_schema(self):
#        schemedict = {}
#        pdict = {}
#        clsname = self.name.lower()
#        surl = "https://rrze-hpc.github.io/MachineState/scheme/{}.schema.json".format(clsname)
#        schemedict["$schema"] = "http://json-schema.org/draft-07/schema#"
#        schemedict["$id"] = surl
#        schemedict["title"] = self.name
#        schemedict["description"] = self.name
#        schemedict["type"] = "object"
#        schemedict["required"] = list(self.required4equal)

#        for key in self.files:
#            vtype = "string"
#            itype = None
#            fname, _, parse = self.files[key]
#            if parse in [int, tobytes, tohertz]:
#                vtype == "integer"
#            if parse in [tointlist, tohertzlist, tostrlist]:
#                vtype == "array"
#                itype == "integer"
#                if parse == tostrlist:
#                    itype == "string"
#            pdict[key] = {"type" : vtype, "description" : fname}
#            if itype:
#                pdict[key]["items"] = {"type" : itype}
#        for key in self.commands:
#            vtype = "string"
#            itype = None
#            cname, _, _, parse = self.commands[key]
#            if parse in [int, tobytes, tohertz]:
#                vtype == "integer"
#            if parse in [tointlist, tohertzlist, tostrlist]:
#                vtype == "array"
#                itype == "integer"
#                if parse == tostrlist:
#                    itype == "string"
#            pdict[key] = {"type" : vtype, "description" : fname}
#            if itype:
#                pdict[key]["items"] = {"type" : itype}
#        schemedict["properties"] = pdict
#        return schemedict

    def __eq__(self, other):
        """Compare object with another object-like structure like Class,
           dict, JSON document or path to JSON file"""
        self_meta = False
        def valuecmp(key, cls, left, right):
            """Compare two values used only internally in __eq__"""
            tcase = TestCase()
            estr = "key '{}' for class {}".format(key, cls)
            if isinstance(left, str) and isinstance(right, str):
                lmatch = re.match(r"^([\d\.]+).*", left)
                rmatch = re.match(r"^([\d\.]+).*", right)
                if lmatch and rmatch:
                    try:
                        left = float(lmatch.group(1))
                        right = float(rmatch.group(1))
                    except:
                        pass
            if ((isinstance(left, int) and isinstance(right, int)) or
                (isinstance(left, float) and isinstance(right, float))):
                try:
                    tcase.assertAlmostEqual(left, right, delta=left*0.2)
                except BaseException as exce:
                    print("ERROR: AlmostEqual check failed for {} (delta +/- 20%): {}".format(estr, exce))
                    return False
            elif left != right:
                print("ERROR: Equality check failed for {}".format(estr))
                return False
            return True

        # Load the other object
        if isinstance(other, str):
            if pexists(other):
                jsonfp = fopen(other)
                if jsonfp:
                    other = jsonfp.read().decode(ENCODING)
                    jsonfp.close()
            try:
                otherdict = json.loads(other)
                self_meta = True
            except:
                raise ValueError("`__eq__` musst be called on InfoGroup class, \
                                  dict, JSON or path to JSON file.")
        elif isinstance(other, InfoGroup):
            otherdict = other.get(meta=True)
            self_meta = True
        elif isinstance(other, dict):
            otherdict = other
            if "_meta" in otherdict:
                self_meta = True
        elif self.get() is None and other is None:
            return True
        else:
            raise ValueError("`__eq__` musst be called on InfoGroup class, dict, \
                              JSON or path to JSON file.")
        # After here only dicts allowed
        selfdict = self.get(meta=self_meta)
        clsname = self.__class__.__name__
        key_not_found = 'KEY_NOT_FOUND_IN_OTHER_DICT'
        selfkeys = selfdict.keys()
        otherkeys = otherdict.keys()
        if set(selfkeys) & set(self.required4equal) != set(self.required4equal):
            print("Required keys missing in object: {}".format(
                  ", ".join(set(self.required4equal) - set(selfkeys)))
                 )
        if set(otherkeys) & set(self.required4equal) != set(self.required4equal):
            print("Required keys missing in compare object: {}".format(
                  ", ".join(set(self.required4equal) - set(otherkeys)))
                 )
            
        inboth = set(selfkeys) & set(otherkeys)
        diff = {k:(selfdict[k], otherdict[k])
                for k in inboth
                if ((not valuecmp(k, clsname, selfdict[k], otherdict[k]))
                     and k in self.required4equal
                   )
               }
        diff.update({k:(selfdict[k], key_not_found)
                     for k in selfkeys - inboth
                     if k in self.required4equal
                    })
        diff.update({k:(key_not_found, otherdict[k])
                     for k in otherkeys - inboth
                     if k in self.required4equal
                    })
#        for k in diff:
#            print(k)
#            print(v[0])
#            print(v[1])
        return len(diff) == 0
    
    def _init_args(self):
        """Get list of tuples with __init__ arguments"""
        parameters = inspect.signature(self.__init__).parameters.values()
        arglist = [
            (p.name, getattr(self, p.name))
            for p in parameters
            if p.default is not getattr(self, p.name)
        ]
        return arglist

    def __repr__(self):
        cls = str(self.__class__.__name__)
        args = ", ".join(["{}={!r}".format(k,v) for k,v in self._init_args()])
        return "{}({})".format(cls, args)

class PathMatchInfoGroup(InfoGroup):
    '''Class for matching files in a folder and create subclasses for each path'''
    def __init__(self,
                 name=None,
                 extended=False,
                 anonymous=False,
                 searchpath=None,
                 match=None,
                 subclass=None,
                 subargs={}):
        super(PathMatchInfoGroup, self).__init__(extended=extended, name=name, anonymous=anonymous)
        self.searchpath = None
        self.match = None
        self.subargs = {}
        self.subclass = None

        if searchpath and isinstance(searchpath, str):
            if os.path.exists(os.path.dirname(searchpath)):
                self.searchpath = searchpath
        if match and isinstance(match, str):
            self.match = match

        if subargs and isinstance(subargs, dict):
            self.subargs = subargs

        if subclass:
            if callable(subclass) and type(subclass) == type(InfoGroup):
                self.subclass = subclass


    def generate(self):
        glist = []
        if self.searchpath and self.match and self.subclass:
            mat = re.compile(self.match)
            base = self.searchpath
            try:
                glist += sorted([int(mat.match(f).group(1)) for f in glob(base) if mat.match(f)])
            except ValueError:
                glist += sorted([mat.match(f).group(1) for f in glob(base) if mat.match(f)])
            for item in glist:
                cls = self.subclass(item,
                                    extended=self.extended,
                                    anonymous=self.anonymous,
                                    **self.subargs)
                cls.generate()
                self._instances.append(cls)
    def get_config(self):
        outdict = super(PathMatchInfoGroup, self).get_config()
        selfdict = {}
        selfdict["Type"] = str(self.__class__.__name__)
        selfdict["ClassType"] = "PathMatchInfoGroup"
        if self.searchpath:
            selfdict["SearchPath"] = str(self.searchpath)
        if self.match:
            selfdict["Regex"] = str(self.match)
        if self.subclass:
            selfdict["SubClass"] = str(self.subclass.__name__)
        if self.subargs:
            selfdict["SubArgs"] = str(self.subargs)
        outdict["Config"] = selfdict
        for inst in self._instances:
            outdict.update({inst.name : inst.get_config()})
        return outdict

class ListInfoGroup(InfoGroup):
    '''Class for creating subclasses based on a list given by the user. All subclasses have the same
    class type.
    '''
    def __init__(self,
                 name=None,
                 extended=False,
                 anonymous=False,
                 userlist=None,
                 subclass=None,
                 subargs=None):
        super(ListInfoGroup, self).__init__(extended=extended, name=name, anonymous=anonymous)
        self.userlist = userlist or []
        if isinstance(subclass, str) or isinstance(subclass, int) or isinstance(subclass, bool):
            self.subclass = None
        else:
            self.subclass = subclass
        self.subargs = subargs if isinstance(subargs, dict) else {}

    def generate(self):
        if self.userlist and self.subclass:
            for item in self.userlist:
                cls = self.subclass(item,
                                    extended=self.extended,
                                    anonymous=self.anonymous,
                                    **self.subargs)
                cls.generate()
                self._instances.append(cls)

    def get_config(self):
        outdict = super(ListInfoGroup, self).get_config()
        selfdict = {}
        selfdict["Type"] = str(self.__class__.__name__)
        selfdict["ClassType"] = "ListInfoGroup"
        if self.subclass:
            selfdict["SubClass"] = str(self.subclass.__name__)
        if self.subargs:
            selfdict["SubArgs"] = str(self.subargs)
        if self.userlist:
            selfdict["List"] = str(self.userlist)
        for inst in self._instances:
            outdict.update({inst.name : inst.get_config()})
        outdict["Config"] = selfdict
        return outdict

class MultiClassInfoGroup(InfoGroup):
    '''Class for creating subclasses based on a list of class types given by the user.
    '''
    def __init__(self,
                 name=None,
                 extended=False,
                 anonymous=False,
                 classlist=[],
                 classargs=[]):
        super(MultiClassInfoGroup, self).__init__(extended=extended, name=name, anonymous=anonymous)
        self.classlist = []
        self.classargs = []
        if len(classlist) == len(classargs):
            if classlist:
                valid = True
                for cls in classlist:
                    if not (callable(cls) and type(cls) == type(InfoGroup)):
                        valid = False
                        break
                if valid:
                    self.classlist = classlist
            if classargs:
                valid = True
                for cls in classargs:
                    if not isinstance(cls, dict):
                        valid = False
                        break
                    if valid:
                        self.classargs = classargs

    def generate(self):
        for cltype, clargs in zip(self.classlist, self.classargs):
            try:
                cls = cltype(extended=self.extended, anonymous=self.anonymous, **clargs)
                if cls:
                    cls.generate()
                    self._instances.append(cls)
            except BaseException as exce:
                #print("{}.generate: {}".format(cltype.__name__, exce))
                raise exce

    def get_config(self):
        outdict = super(MultiClassInfoGroup, self).get_config()
        outdict["Type"] = str(self.__class__.__name__)
        outdict["ClassType"] = "MultiClassInfoGroup"
        for cls, args in zip(self.classlist, self.classargs):
            outdict[str(cls.__name__)] = str(args)
        for inst in self._instances:
            outdict.update({inst.name : inst.get_config()})
        return outdict


class MachineStateInfo(InfoGroup):
    def __init__(self, extended=False, anonymous=False):
        super(MachineStateInfo, self).__init__(name="MachineState",
                                               anonymous=anonymous,
                                               extended=extended)
        self.const("Extended", self.extended)
        self.const("Anonymous", self.anonymous)
        self.const("Version", MACHINESTATE_VERSION)
        self.const("SchemaVersion", MACHINESTATE_SCHEMA_VERSION)
        self.const("Timestamp", datetime.now().ctime())
        self.required("SchemaVersion", "Extended", "Anonymous")


class MachineState(MultiClassInfoGroup):
    '''Main MachineState Class spawning all configuration specific subclasses'''
    def __init__(self,
                 extended=False,
                 executable=None,
                 anonymous=False,
                 debug=DEBUG_OUTPUT,
                 dmifile=DMIDECODE_FILE,
                 likwid_enable=DO_LIKWID,
                 likwid_path=LIKWID_PATH,
                 nvidia_path=NVIDIA_PATH,
                 modulecmd=MODULECMD_PATH,
                 vecmd_path=VEOS_BASE,
                 clinfo_path=CLINFO_PATH):
        super(MachineState, self).__init__(extended=extended, anonymous=anonymous)
<<<<<<< HEAD
        self.debug = debug
        self.dmifile = dmifile
        self.likwid_enable = likwid_enable
=======
        self.executable = executable
        self.debug = debug
        self.dmifile = dmifile
        self.likwid_enable= likwid_enable
>>>>>>> 28c74e9b
        self.likwid_path = likwid_path
        self.nvidia_path = nvidia_path
        self.modulecmd = modulecmd
        self.vecmd_path = vecmd_path
<<<<<<< HEAD
        self.clinfo_path = clinfo_path
=======
>>>>>>> 28c74e9b
        ostype = get_ostype()
        if ostype == "Linux":
            self.classlist = [
                MachineStateInfo,
                HostInfo,
                CpuInfo,
                OperatingSystemInfo,
                KernelInfo,
                Uptime,
                CpuTopology,
                NumaBalance,
                LoadAvg,
                MemInfo,
                CgroupInfo,
                WritebackInfo,
                WritebackWorkqueue,
                CpuFrequency,
                NumaInfo,
                CacheTopology,
                TransparentHugepages,
                PowercapInfo,
                Hugepages,
                CompilerInfo,
                MpiInfo,
                ShellEnvironment,
                PythonInfo,
                ClocksourceInfo,
                CoretempInfo,
                BiosInfo,
                ThermalZoneInfo,
                VulnerabilitiesInfo,
                UsersInfo,
                CpuAffinity,
            ]
            if extended:
                self.classlist.append(IrqAffinity)
            self.classargs = [{} for x in self.classlist]

            self.classlist.append(ModulesInfo)
            self.classargs.append({"modulecmd" : modulecmd})
            self.classlist.append(NvidiaSmiInfo)
            self.classargs.append({"nvidia_path" : nvidia_path})
            self.classlist.append(NecTsubasaInfo)
            self.classargs.append({"vecmd_path" : vecmd_path})
            self.classlist.append(DmiDecodeFile)
            self.classargs.append({"dmifile" : dmifile})
            self.classlist.append(ExecutableInfo)
            self.classargs.append({"executable" : executable})
            self.classlist.append(OpenCLInfo)
            self.classargs.append({"clinfo_path" : clinfo_path})
            if likwid_enable:
                if likwid_path is None or not pexists(likwid_path):
                    path = which("likwid-topology")
                    if path:
                        likwid_path = os.path.dirname(path)
                clargs = {"likwid_base" : likwid_path}
                self.classlist += [PrefetcherInfo, TurboInfo]
                self.classargs += [clargs, clargs]
        elif ostype == "Darwin":
            self.classlist = [
                MachineStateInfo,
                HostInfo,
                CpuInfoMacOS,
                OSInfoMacOS,
                CacheTopologyMacOS,
                CpuTopologyMacOS,
                CpuFrequencyMacOs,
                UptimeMacOs,
                UsersInfo,
                ShellEnvironment,
                PythonInfo,
                CompilerInfo,
                LoadAvgMacOs,
                MemInfoMacOS,
                MpiInfo,
                NumaInfoMacOS,
            ]
            self.classargs = [{} for x in self.classlist]
            self.classlist.append(OpenCLInfo)
            self.classargs.append({"clinfo_path" : clinfo_path})

    def get_config(self, sort=False, intend=4):
        outdict = {}
        for inst in self._instances:
            clsout = inst.get_config()
            outdict.update({inst.name : clsout})
        return json.dumps(outdict, sort_keys=sort, indent=intend)

    def get_html(self, level=0):
        s = ""
        s += "<table style=\"width:100vw\">\n"
#        for k,v in self._data.items():
#            if isinstance(v, list):
#                s += "<tr>\n\t<td>{}</td>\n\t<td>{}</td>\n</tr>\n".format(k, ", ".join([str(x) for x in v]))
#            else:
#                s += "<tr>\n\t<td>{}</td>\n\t<td>{}</td>\n</tr>\n".format(k, v)
        for inst in self._instances:
            s += "<tr>\n\t<td>{}</td>\n</tr>".format(inst.get_html(level+1))
        s += "</table>\n\n"
        return s


################################################################################
# Configuration Classes
################################################################################

################################################################################
# Infos about operating system
################################################################################
class OSInfoMacOS(InfoGroup):
    def __init__(self, extended=False, anonymous=False):
        super(OSInfoMacOS, self).__init__(anonymous=anonymous, extended=extended)
        self.name = "OperatingSystemInfo"
        ostype = get_ostype()
        self.const("Type", ostype)
        self.required("Type")
        self.addc("Version", "sysctl", "-n kern.osproductversion", r"([\d\.]+)")
        self.required("Version")

class OperatingSystemInfo(InfoGroup):
    def __init__(self, extended=False, anonymous=False):
        super(OperatingSystemInfo, self).__init__(anonymous=anonymous, extended=extended)
        self.name = "OperatingSystemInfo"
        ostype = get_ostype()
        self.const("Type", ostype)
        self.required("Type")
        self.addf("Name", "/etc/os-release", r"NAME=[\"]*([^\"]+)[\"]*\s*")
        self.addf("Version", "/etc/os-release", r"VERSION=[\"]*([^\"]+)[\"]*\s*")

        self.required(["Name", "Version"])
        if extended:
            self.addf("URL", "/etc/os-release", r"HOME_URL=[\"]*([^\"]+)[\"]*\s*")

################################################################################
# Infos about NUMA balancing
################################################################################
class NumaBalance(InfoGroup):
    def __init__(self, extended=False, anonymous=False):
        super(NumaBalance, self).__init__(extended=extended, anonymous=anonymous)
        self.name = "NumaBalancing"
        base = "/proc/sys/kernel"
        regex = r"(\d+)"
        self.addf("Enabled", pjoin(base, "numa_balancing"), regex, tobool)
        self.required("Enabled")
        if extended:
            names = ["ScanDelayMs", "ScanPeriodMaxMs", "ScanPeriodMinMs", "ScanSizeMb"]
            files = ["numa_balancing_scan_delay_ms", "numa_balancing_scan_period_max_ms",
                     "numa_balancing_scan_period_min_ms", "numa_balancing_scan_size_mb"]
            for key, fname in zip(names, files):
                self.addf(key, pjoin(base, fname), regex, int)
                self.required(key)

################################################################################
# Infos about the host
################################################################################
class HostInfo(InfoGroup):
    def __init__(self, extended=False, anonymous=False):
        super(HostInfo, self).__init__(anonymous=anonymous, extended=extended)
        self.name = "HostInfo"
        if not anonymous:
            self.addc("Hostname", "hostname", "-s", r"(.+)")
            if extended:
                self.addc("Domainname", "hostname", "-d", r"(.+)")
                self.addc("FQDN", "hostname", "-f", r"(.+)")

################################################################################
# Infos about the CPU
################################################################################

class CpuInfoMacOS(InfoGroup):
    def __init__(self, extended=False, anonymous=False):
        super(CpuInfoMacOS, self).__init__(name="CpuInfo", extended=extended, anonymous=anonymous)
        self.const("MachineType", platform.machine())
        self.addc("Vendor", "sysctl", "-a", r"machdep.cpu.vendor: (.*)")
        self.addc("Name", "sysctl", "-a", r"machdep.cpu.brand_string: (.*)")
        self.addc("Family", "sysctl", "-a", r"machdep.cpu.family: (\d+)", int)
        self.addc("Model", "sysctl", "-a", r"machdep.cpu.model: (\d+)", int)
        self.addc("Stepping", "sysctl", "-a", r"machdep.cpu.stepping: (\d+)", int)
        if extended:
            self.addc("Flags", "sysctl", "-a", r"machdep.cpu.features: (.*)", tostrlist)
            self.addc("ExtFlags", "sysctl", "-a", r"machdep.cpu.extfeatures: (.*)", tostrlist)
            self.addc("Leaf7Flags", "sysctl", "-a", r"machdep.cpu.leaf7_features: (.*)", tostrlist)
            self.addc("Microcode", "sysctl", "-a", r"machdep.cpu.microcode_version: (.*)")
            self.addc("ExtFamily", "sysctl", "-a", r"machdep.cpu.extfamily: (\d+)", int)
            self.addc("ExtModel", "sysctl", "-a", r"machdep.cpu.extmodel: (\d+)", int)
        self.required(["Vendor", "Family", "Model", "Stepping"])

class CpuInfo(InfoGroup):
    def __init__(self, extended=False, anonymous=False):
        super(CpuInfo, self).__init__(name="CpuInfo", extended=extended, anonymous=anonymous)
        march = platform.machine()
        self.const("MachineType", march)

        if march in ["x86_64", "i386"]:
            self.addf("Vendor", "/proc/cpuinfo", r"vendor_id\s+:\s(.*)")
            self.addf("Name", "/proc/cpuinfo", r"model name\s+:\s(.+)")
            self.addf("Family", "/proc/cpuinfo", r"cpu family\s+:\s(.+)", int)
            self.addf("Model", "/proc/cpuinfo", r"model\s+:\s(.+)", int)
            self.addf("Stepping", "/proc/cpuinfo", r"stepping\s+:\s(.+)", int)
        elif march in ["aarch64"]:
            self.addf("Vendor", "/proc/cpuinfo", r"CPU implementer\s+:\s([x0-9a-fA-F]+)")
            self.addf("Family", "/proc/cpuinfo", r"CPU architecture\s*:\s([x0-9a-fA-F]+)", int)
            self.addf("Model", "/proc/cpuinfo", r"CPU variant\s+:\s([x0-9a-fA-F]+)", int)
            self.addf("Stepping", "/proc/cpuinfo", r"CPU revision\s+:\s([x0-9a-fA-F]+)", int)
            self.addf("Variant", "/proc/cpuinfo", r"CPU part\s+:\s([x0-9a-fA-F]+)", int)
        elif march in ["ppc64le", "ppc64"]:
            self.addf("Platform", "/proc/cpuinfo", r"platform\s+:\s(.*)")
            self.addf("Name", "/proc/cpuinfo", r"model\s+:\s(.+)")
            self.addf("Family", "/proc/cpuinfo", r"cpu\s+:\s(POWER\d+).*")
            self.addf("Model", "/proc/cpuinfo", r"model\s+:\s(.+)")
            self.addf("Stepping", "/proc/cpuinfo", r"revision\s+:\s(.+)")

        
        if pexists("/sys/devices/system/cpu/smt/active"):
            self.addf("SMT", "/sys/devices/system/cpu/smt/active", r"(\d+)", tobool)
            self.required("SMT")
        if extended:
            if march in ["x86_64", "i386"]:
                self.addf("Flags", "/proc/cpuinfo", r"flags\s+:\s(.+)", tostrlist)
                self.addf("Microcode", "/proc/cpuinfo", r"microcode\s+:\s(.+)")
                self.addf("Bugs", "/proc/cpuinfo", r"bugs\s+:\s(.+)", tostrlist)
                self.required("Microcode")
            elif march in ["aarch64"]:
                self.addf("Flags", "/proc/cpuinfo", r"Features\s+:\s(.+)", tostrlist)

        self.required(["Vendor", "Family", "Model", "Stepping"])

################################################################################
# CPU Topology
################################################################################
class CpuTopologyMacOSClass(InfoGroup):
    def __init__(self, ident, extended=False, anonymous=False, ncpu=1, ncores=1, ncores_pack=1):
        super(CpuTopologyMacOSClass, self).__init__(
            name="Cpu{}".format(ident), anonymous=anonymous, extended=extended)
        self.ident = ident
        self.ncpu = ncpu
        self.ncores = ncores
        self.ncores_pack = ncores_pack
        smt = ncpu/ncores
        self.const("ThreadId", int(ident % smt))
        self.const("CoreId", int(ident//smt))
        self.const("PackageId", int(ident//ncores_pack))
        self.const("HWThread", ident)
        self.required("CoreId", "PackageId", "HWThread", "ThreadId")

class CpuTopologyMacOS(ListInfoGroup):
    def __init__(self, extended=False, anonymous=False):
        super(CpuTopologyMacOS, self).__init__(
            name="CpuTopology", anonymous=anonymous, extended=extended)
        ncpu = process_cmd(("sysctl", "-a", r"hw.logicalcpu: (\d+)", int))
        ncores_pack = process_cmd(("sysctl", "-a", r"machdep.cpu.cores_per_package: (\d+)", int))
        ncores = process_cmd(("sysctl", "-a", r"machdep.cpu.core_count: (\d+)", int))
        if isinstance(ncpu, int) and isinstance(ncores_pack, int) and isinstance(ncores, int):
            self.userlist = list(range(ncpu))
            self.subclass = CpuTopologyMacOSClass
            self.subargs = {"ncpu" : ncpu, "ncores" : ncores, "ncores_pack" : ncores_pack}
            self.const("NumHWThreads", ncpu)
            self.const("SMTWidth", ncpu//ncores)
            self.const("NumCores", ncores)
            self.const("NumSockets", ncpu//ncores_pack)
            self.const("NumNUMANodes", ncpu//ncores_pack)

class CpuTopologyClass(InfoGroup):
    def __init__(self, ident, extended=False, anonymous=False):
        super(CpuTopologyClass, self).__init__(
            name="Cpu{}".format(ident), anonymous=anonymous, extended=extended)
        self.ident = ident
        base = "/sys/devices/system/cpu/cpu{}/topology".format(ident)
        self.addf("CoreId", pjoin(base, "core_id"), r"(\d+)", int)
        self.addf("PackageId", pjoin(base, "physical_package_id"), r"(\d+)", int)
        self.const("HWThread", ident)
        self.const("ThreadId", CpuTopologyClass.getthreadid(ident))
        self.required("CoreId", "PackageId", "HWThread", "ThreadId")

    @staticmethod
    def getthreadid(hwthread):
        base = "/sys/devices/system/cpu/cpu{}/topology/thread_siblings_list".format(hwthread)
        outfp = fopen(base)
        tid = 0
        if outfp:
            tid = 0
            data = outfp.read().decode(ENCODING).strip()
            dlist = data.split(",")
            if len(dlist) == 1:
                tid = 0
            elif len(dlist) > 1:
                tid = dlist.index(str(hwthread))
            elif "-" in data:
                dlist = data.split("-")
                if len(dlist) > 1:
                    trange = range(int(dlist[0]), int(dlist[1])+1)
                    tid = trange.index(hwthread)
            outfp.close
        return tid


class CpuTopology(PathMatchInfoGroup):
    def __init__(self, extended=False, anonymous=False):
        super(CpuTopology, self).__init__(extended=extended, anonymous=anonymous)
        self.name = "CpuTopology"
        self.searchpath = "/sys/devices/system/cpu/cpu*"
        self.match = r".*/cpu(\d+)$"
        self.subclass = CpuTopologyClass
        self.const("NumHWThreads", CpuTopology.getnumcpus())
        self.const("NumNUMANodes", CpuTopology.getnumnumanodes())
        self.const("SMTWidth", CpuTopology.getsmtwidth())
        self.const("NumSockets", CpuTopology.getnumpackages())
        self.const("NumCores", CpuTopology.getnumcores())

    @staticmethod
    def getnumcpus():
        searchpath = "/sys/devices/system/cpu/cpu*"
        match = r".*/cpu(\d+)$"
        if searchpath and match and pexists(os.path.dirname(searchpath)):
            mat = re.compile(match)
            base = searchpath
            glist = sorted([int(mat.match(f).group(1)) for f in glob(base) if mat.match(f)])
            return len(glist)
        return 0
    @staticmethod
    def getnumnumanodes():
        searchpath = "/sys/devices/system/node/node*"
        match = r".*/node(\d+)$"
        if searchpath and match and pexists(os.path.dirname(searchpath)):
            mat = re.compile(match)
            base = searchpath
            glist = sorted([int(mat.match(f).group(1)) for f in glob(base) if mat.match(f)])
            return len(glist)
        return 0
    def getsmtwidth():
        filefp = fopen("/sys/devices/system/cpu/cpu0/topology/thread_siblings_list")
        if filefp:
            data = filefp.read().decode(ENCODING).strip()
            filefp.close()
            return len(re.split(r",", data))
        return 1
    def getnumpackages():
        flist = glob("/sys/devices/system/cpu/cpu*/topology/physical_package_id")
        plist = []
        for fname in flist:
            filefp = fopen(fname)
            if filefp:
                data = filefp.read().decode(ENCODING).strip()
                if data not in plist:
                    plist.append(data)
                filefp.close()
        if len(plist) > 0:
            return len(plist)
        return 1
    def getnumcores():
        flist = glob("/sys/devices/system/cpu/cpu*/topology/core_id")
        plist = []
        for fname in flist:
            filefp = fopen(fname)
            if filefp:
                data = filefp.read().decode(ENCODING).strip()
                if data not in plist:
                    plist.append(data)
                filefp.close()
        return len(plist) * CpuTopology.getnumpackages()

################################################################################
# CPU Frequency
################################################################################
class CpuFrequencyMacOsCpu(InfoGroup):
    def __init__(self, extended=False, anonymous=False):
        super(CpuFrequencyMacOsCpu, self).__init__(extended=extended, anonymous=anonymous)
        self.name = "Cpus"
        self.addc("MaxFreq", "sysctl", "-a", r"hw.cpufrequency_max: (\d+)", int)
        self.addc("MinFreq", "sysctl", "-a", r"hw.cpufrequency_min: (\d+)", int)

class CpuFrequencyMacOsBus(InfoGroup):
    def __init__(self, extended=False, anonymous=False):
        super(CpuFrequencyMacOsBus, self).__init__(extended=extended, anonymous=anonymous)
        self.name = "Bus"
        self.addc("MaxFreq", "sysctl", "-a", r"hw.busfrequency_max: (\d+)", int)
        self.addc("MinFreq", "sysctl", "-a", r"hw.busfrequency_min: (\d+)", int)

class CpuFrequencyMacOs(MultiClassInfoGroup):
    def __init__(self, extended=False, anonymous=False):
        super(CpuFrequencyMacOs, self).__init__(extended=extended, anonymous=anonymous)
        self.name = "CpuFrequency"
        self.classlist = [CpuFrequencyMacOsCpu, CpuFrequencyMacOsBus]
        self.classargs = [{} for c in self.classlist]
        self.addc("TimerFreq", "sysctl", "-a", r"hw.tbfrequency: (\d+)", int)

class CpuFrequencyClass(InfoGroup):
    def __init__(self, ident, extended=False, anonymous=False):
        super(CpuFrequencyClass, self).__init__(
            name="Cpu{}".format(ident), anonymous=anonymous, extended=extended)
        self.ident = ident
        base = "/sys/devices/system/cpu/cpu{}/cpufreq".format(ident)
        if pexists(pjoin(base, "scaling_max_freq")):
            self.addf("MaxFreq", pjoin(base, "scaling_max_freq"), r"(\d+)", tohertz)
        if pexists(pjoin(base, "scaling_max_freq")):
            self.addf("MinFreq", pjoin(base, "scaling_min_freq"), r"(\d+)", tohertz)
        if pexists(pjoin(base, "scaling_governor")):
            self.addf("Governor", pjoin(base, "scaling_governor"), r"(.+)")
        if pexists(pjoin(base, "energy_performance_preference")):
            fname = pjoin(base, "energy_performance_preference")
            self.addf("EnergyPerfPreference", fname, r"(.+)")
        self.required(list(self.files.keys()))

class CpuFrequency(PathMatchInfoGroup):
    def __init__(self, extended=False, anonymous=False):
        super(CpuFrequency, self).__init__(extended=extended, anonymous=anonymous)
        self.name = "CpuFrequency"
        base = "/sys/devices/system/cpu/cpu0/cpufreq"
        if pexists(base):
            self.searchpath = "/sys/devices/system/cpu/cpu*"
            self.match = r".*/cpu(\d+)$"
            self.subclass = CpuFrequencyClass
            if pexists(pjoin(base, "scaling_driver")):
                self.addf("Driver", pjoin(base, "scaling_driver"), r"(.*)")
                self.required("Driver")
            if extended:
                if pexists(pjoin(base, "cpuinfo_transition_latency")):
                    fname = pjoin(base, "cpuinfo_transition_latency")
                    self.addf("TransitionLatency", fname, r"(\d+)", int)
                if pexists(pjoin(base, "cpuinfo_max_freq")):
                    self.addf("MaxAvailFreq", pjoin(base, "cpuinfo_max_freq"), r"(\d+)", tohertz)
                if pexists(pjoin(base, "cpuinfo_min_freq")):
                    self.addf("MinAvailFreq", pjoin(base, "cpuinfo_min_freq"), r"(\d+)", tohertz)
                if pexists(pjoin(base, "scaling_available_frequencies")):
                    fname = pjoin(base, "scaling_available_frequencies")
                    self.addf("AvailFrequencies", fname, r"(.*)", tohertzlist)
                if pexists(pjoin(base, "scaling_available_governors")):
                    fname = pjoin(base, "scaling_available_governors")
                    self.addf("AvailGovernors", fname, r"(.*)", tostrlist)
                if pexists(pjoin(base, "energy_performance_available_preferences")):
                    fname = pjoin(base, "energy_performance_available_preferences")
                    self.addf("AvailEnergyPerfPreferences", fname, r"(.*)", tostrlist)

################################################################################
# NUMA Topology
################################################################################
class NumaInfoMacOSClass(InfoGroup):
    def __init__(self, node, anonymous=False, extended=False):
        super(NumaInfoMacOSClass, self).__init__(
            name="NumaNode{}".format(node), anonymous=anonymous, extended=extended)
        self.node = node
        self.addc("MemTotal", "sysctl", "-a", r"hw.memsize: (\d+)", int)
        self.addc("MemFree", "sysctl", "-a", r"vm.page_free_count: (\d+)", MemInfoMacOS.pagescale)
        self.addc("CpuList", "sysctl", "-a", r"hw.cacheconfig: (\d+)", NumaInfoMacOSClass.cpulist)
    @staticmethod
    def cpulist(value):
        ncpu = process_cmd(("sysctl", "-n hw.ncpu", r"(\d+)", int))
        clist = []
        if isinstance(ncpu, int):
            for i in range(ncpu//int(value)):
                clist.append(list(range(i*ncpu, (i+1)*ncpu)))
        return clist

class NumaInfoMacOS(ListInfoGroup):
    def __init__(self, anonymous=False, extended=False):
        super(NumaInfoMacOS, self).__init__(name="NumaInfo", anonymous=anonymous, extended=extended)
        self.subclass = NumaInfoMacOSClass
        num_packs = process_cmd(("sysctl", "-n hw.packages", r"(\d+)", int))
        if num_packs is not None and num_packs > 0:
            self.userlist = list(range(num_packs))

class NumaInfoHugepagesClass(InfoGroup):
    def __init__(self, size, extended=False, anonymous=False, node=0):
        super(NumaInfoHugepagesClass, self).__init__(name="Hugepages-{}".format(size),
                                                     extended=extended,
                                                     anonymous=anonymous)
        self.size = size
        self.node = node
        base = "/sys/devices/system/node/node{}/hugepages/hugepages-{}".format(node, size)
        self.addf("Count", pjoin(base, "nr_hugepages"), r"(\d+)", int)
        self.addf("Free", pjoin(base, "free_hugepages"), r"(\d+)", int)
        self.required(["Count", "Free"])

class NumaInfoClass(PathMatchInfoGroup):
    def __init__(self, node, anonymous=False, extended=False):
        super(NumaInfoClass, self).__init__(anonymous=anonymous, extended=extended)
        self.node = node
        self.name = "NumaNode{}".format(node)
        base = "/sys/devices/system/node/node{}".format(node)
        meminfo = pjoin(base, "meminfo")
        prefix = "Node {}".format(node)
        regex = r"(\d+\s[kKMG][B])"
        self.addf("MemTotal", meminfo, r"{} MemTotal:\s+{}".format(prefix, regex), tobytes)
        self.addf("MemFree", meminfo, r"{} MemFree:\s+{}".format(prefix, regex), tobytes)
        self.addf("MemUsed", meminfo, r"{} MemUsed:\s+{}".format(prefix, regex), tobytes)
        self.addf("Distances", pjoin(base, "distance"), r"(.*)", tointlist)
        self.addf("CpuList", pjoin(base, "cpulist"), r"(.*)", tointlist)

        if extended:
            self.addf("Writeback", meminfo, r"{} Writeback:\s+{}".format(prefix, regex), tobytes)

        self.required("MemTotal", "MemFree", "CpuList")
        self.searchpath = "/sys/devices/system/node/node{}/hugepages/hugepages-*".format(node)
        self.match = r".*/hugepages-(\d+[kKMG][B])$"
        self.subclass = NumaInfoHugepagesClass
        self.subargs = {"node" : node}

class NumaInfo(PathMatchInfoGroup):
    def __init__(self, extended=False, anonymous=False):
        super(NumaInfo, self).__init__(name="NumaInfo", extended=extended, anonymous=anonymous)
        self.searchpath = "/sys/devices/system/node/node*"
        self.match = r".*/node(\d+)$"
        self.subclass = NumaInfoClass

################################################################################
# Cache Topology
################################################################################
class CacheTopologyMacOSClass(InfoGroup):
    def __init__(self, ident, extended=False, anonymous=False):
        super(CacheTopologyMacOSClass, self).__init__(
            name=ident.upper(), extended=extended, anonymous=anonymous)
        self.ident = ident
        self.addc("Size", "sysctl", "-n hw.{}cachesize".format(ident), r"(\d+)", int)
        self.const("Level", re.match(r"l(\d+)[id]*", ident).group(1))
        if re.match(r"l\d+([id]*)", ident).group(1) == 'i':
            self.const("Type", "Instruction")
        elif re.match(r"l\d+([id]*)", ident).group(1) == 'd':
            self.const("Type", "Data")
        else:
            self.const("Type", "Unified")
        self.const("CpuList", CacheTopologyMacOSClass.getcpulist(ident))
        if extended:
            self.addc("CoherencyLineSize", "sysctl", "-n hw.cachelinesize", r"(\d+)", int)
            key = "machdep.cpu.cache.{}_associativity".format(self.name)
            out = process_cmd(("sysctl", "-n {}".format(key), r"(\d+)", int))
            if isinstance(out, int):
                self.addc("Associativity", "sysctl", "-n {}".format(key), r"(\d+)", int)
    @staticmethod
    def getcpulist(arg):
        clist = []
        level = re.match(r"l(\d+)[id]*", arg).group(1)
        if level and int(level) > 0:
            ncpus = process_cmd(("sysctl", "-n hw.ncpu", r"(\d+)", int))
            cconfig = process_cmd(("sysctl", "-n hw.cacheconfig", r"([\d\s]+)", tointlist))
            if cconfig and ncpus:
                if len(cconfig) > int(level):
                    sharedbycount = int(cconfig[int(level)])
                    for i in range(ncpus//sharedbycount):
                        clist.append(list(range(i*sharedbycount, (i+1)*sharedbycount)))
        return clist



class CacheTopologyMacOS(ListInfoGroup):
    def __init__(self, extended=False, anonymous=False):
        super(CacheTopologyMacOS, self).__init__(anonymous=anonymous, extended=extended)
        self.name = "CacheTopology"
        self.userlist = ["l1i", "l1d", "l2", "l3"]
        self.subclass = CacheTopologyMacOSClass



class CacheTopologyClass(InfoGroup):
    def __init__(self, ident, extended=False, anonymous=False):
        super(CacheTopologyClass, self).__init__(
            name="L{}".format(ident), extended=extended, anonymous=anonymous)
        self.ident = ident
        base = "/sys/devices/system/cpu/cpu0/cache/index{}".format(ident)
        fparse = CacheTopologyClass.kBtoBytes
        if pexists(base):
            self.addf("Size", pjoin(base, "size"), r"(\d+)", fparse)
            self.addf("Level", pjoin(base, "level"), r"(\d+)", int)
            self.addf("Type", pjoin(base, "type"), r"(.+)")
            self.const("CpuList", CacheTopologyClass.getcpulist(ident))
            if extended:
                self.addf("Sets", pjoin(base, "number_of_sets"), r"(\d+)", int)
                self.addf("Associativity", pjoin(base, "ways_of_associativity"), r"(\d+)", int)
                self.addf("CoherencyLineSize", pjoin(base, "coherency_line_size"), r"(\d+)", fparse)
                phys_line_part = pjoin(base, "physical_line_partition")
                if pexists(phys_line_part):

                    self.addf("PhysicalLineSize", phys_line_part, r"(\d+)", fparse)
                alloc_policy = pjoin(base, "allocation_policy")
                if pexists(alloc_policy):
                    self.addf("AllocPolicy", alloc_policy, r"(.+)")
                write_policy = pjoin(base, "write_policy")
                if pexists(write_policy):
                    self.addf("WritePolicy", write_policy, r"(.+)", int)
        self.required(list(self.files.keys()))
        #"CpuList" : (pjoin(self.searchpath, "shared_cpu_list"), r"(.+)", tointlist),
    @staticmethod
    def getcpulist(arg):
        base = "/sys/devices/system/cpu/cpu*"
        cmat = re.compile(r".*/cpu(\d+)$")
        cpus = sorted([int(cmat.match(x).group(1)) for x in glob(base) if cmat.match(x)])
        cpulist = []
        slist = []
        cpath = "cache/index{}/shared_cpu_list".format(arg)
        for cpu in cpus:
            path = pjoin("/sys/devices/system/cpu/cpu{}".format(cpu), cpath)
            filefp = fopen(path)
            if filefp:
                data = filefp.read().decode(ENCODING).strip()
                clist = tointlist(data)
                if str(clist) not in slist:
                    cpulist.append(clist)
                    slist.append(str(clist))
                filefp.close()
        return cpulist
    @staticmethod
    def kBtoBytes(value):
        return tobytes("{} kB".format(value))
    def get(self, meta=True):
        d = super(CacheTopologyClass, self).get(meta=meta)
        if "Level" in d:
            self.name = "L{}".format(d["Level"])
            if "Type" in d:
                ctype = d["Type"]
                if ctype == "Data":
                    self.name += "D"
                elif ctype == "Instruction":
                    self.name += "I"
        return d

class CacheTopology(PathMatchInfoGroup):
    def __init__(self, extended=False, anonymous=False):
        super(CacheTopology, self).__init__(anonymous=anonymous, extended=extended)
        self.name = "CacheTopology"
        self.searchpath = "/sys/devices/system/cpu/cpu0/cache/index*"
        self.match = r".*/index(\d+)$"
        self.subclass = CacheTopologyClass

################################################################################
# Infos about the uptime of the system
################################################################################
class UptimeMacOs(InfoGroup):
    def __init__(self, extended=False, anonymous=False):
        super(UptimeMacOs, self).__init__(name="Uptime", extended=extended, anonymous=anonymous)
        timematch = re.compile(r"\d+:\d+.*\s+(\d+:\d+).*")
        self.addc("Uptime", "uptime", cmd_opts=None, match=r"(.*)", parse=UptimeMacOs.parsetime)
        self.addc("UptimeReadable", "uptime", None, None, UptimeMacOs.parsereadable)
        self.required("Uptime")
    @staticmethod
    def parsetime(string):
        timematch = re.compile(r"\d+:\d+.*\s+(\d+):(\d+).*")
        daymatch = re.compile(r"\d+:\d+\s+up (\d+) days.*")
        tm = timematch.match(string)
        if tm:
            days = 0
            dm = daymatch.match(string)
            if dm:
                days = dm.group(1)
            hours, minutes = tm.groups()
            uptime = int(days) * 86400 + int(hours) * 3600 + int(minutes) * 60
            return float(uptime)
        return None
    @staticmethod
    def parsereadable(string):
        uptime = UptimeMacOs.parsetime(string)
        return Uptime.totimedelta(uptime)


class Uptime(InfoGroup):
    def __init__(self, extended=False, anonymous=False):
        super(Uptime, self).__init__(name="Uptime", extended=extended, anonymous=anonymous)
        fname = "/proc/uptime"
        self.addf("Uptime", fname, r"([\d\.]+)\s+[\d\.]+", float)
        self.addf("UptimeReadable", fname, r"([\d\.]+)\s+[\d\.]+", Uptime.totimedelta)

        self.required("Uptime")
        if extended:
            self.addf("CpusIdle", fname, r"[\d\.]+\s+([\d\.]+)", float)
    @staticmethod
    def totimedelta(value):
        ivalue = int(float(value))
        msec = int((float(value) - ivalue)*1000)
        minutes = int(ivalue/60)
        hours = int(minutes/60)
        days = int(hours/24)
        weeks = int(days/7)
        seconds = ivalue % 60
        date = datetime.now() - timedelta(weeks=weeks,
                                          days=days,
                                          hours=hours,
                                          minutes=minutes,
                                          seconds=seconds,
                                          milliseconds=msec)
        return date.ctime()

################################################################################
# Infos about the load of the system
################################################################################
class LoadAvgMacOs(InfoGroup):
    def __init__(self, extended=False, anonymous=False):
        super(LoadAvgMacOs, self).__init__(name="LoadAvg", extended=extended, anonymous=anonymous)
        self.addc("LoadAvg1m", "uptime", None, r".*load averages:\s+([\d\.]+)", float)
        self.addc("LoadAvg5m", "uptime", None, r".*load averages:\s+[\d\.]+\s+([\d+\.]+)", float)
        self.addc("LoadAvg15m", "uptime", None, r".*load averages:\s+[\d\.]+\s+[\d+\.]+\s+([\d+\.]+)", float)


class LoadAvg(InfoGroup):
    def __init__(self, extended=False, anonymous=False):
        super(LoadAvg, self).__init__(name="LoadAvg", extended=extended, anonymous=anonymous)
        self.addf("LoadAvg1m", "/proc/loadavg", r"([\d\.]+)", float)
        self.addf("LoadAvg5m", "/proc/loadavg", r"[\d\.]+\s+([\d+\.]+)", float)
        self.addf("LoadAvg15m", "/proc/loadavg", r"[\d\.]+\s+[\d+\.]+\s+([\d+\.]+)", float)
        #self.required(["LoadAvg15m"])
        if extended:
            rpmatch = r"[\d+\.]+\s+[\d+\.]+\s+[\d+\.]+\s+(\d+)"
            self.addf("RunningProcesses", "/proc/loadavg", rpmatch, int)
            apmatch = r"[\d+\.]+\s+[\d+\.]+\s+[\d+\.]+\s+\d+/(\d+)"
            self.addf("AllProcesses", "/proc/loadavg", apmatch, int)


################################################################################
# Infos about the memory of the system
################################################################################
class MemInfoMacOS(InfoGroup):
    def __init__(self, extended=False, anonymous=False):
        super(MemInfoMacOS, self).__init__(name="MemInfo", extended=extended, anonymous=anonymous)
        self.addc("MemTotal", "sysctl", "-a", r"hw.memsize: (\d+)", int)
        self.addc("MemFree", "sysctl", "-a", r"vm.page_free_count: (\d+)", MemInfoMacOS.pagescale)
        self.addc("SwapTotal", "sysctl", "-a", r"vm.swapusage: total =\s+([\d\,M]+)", MemInfoMacOS.tobytes)
        self.addc("SwapFree", "sysctl", "-a", r"vm.swapusage:.*free =\s+([\d\,M]+)", MemInfoMacOS.tobytes)
        self.required(["MemFree", "MemTotal"])
    @staticmethod
    def pagescale(string):
        pagesize = process_cmd(("sysctl", "-n vm.pagesize", r"(\d+)", int))
        return int(string) * pagesize
    def tobytes(string):
        return int(float(string) * 1024**2)

class MemInfo(InfoGroup):
    def __init__(self, extended=False, anonymous=False):
        super(MemInfo, self).__init__(name="MemInfo", extended=extended, anonymous=anonymous)
        fname = "/proc/meminfo"
        self.addf("MemTotal", fname, r"MemTotal:\s+(\d+\s[kKMG][B])", tobytes)
        self.addf("MemAvailable", fname, r"MemAvailable:\s+(\d+\s[kKMG][B])", tobytes)
        self.addf("MemFree", fname, r"MemFree:\s+(\d+\s[kKMG][B])", tobytes)
        self.addf("SwapTotal", fname, r"SwapTotal:\s+(\d+\s[kKMG][B])", tobytes)
        self.addf("SwapFree", fname, r"SwapFree:\s+(\d+\s[kKMG][B])", tobytes)
        if extended:
            self.addf("Buffers", fname, r"Buffers:\s+(\d+\s[kKMG][B])", tobytes)
            self.addf("Cached", fname, r"Cached:\s+(\d+\s[kKMG][B])", tobytes)
        self.required(["MemFree", "MemTotal"])

################################################################################
# Infos about the kernel
################################################################################
class KernelSchedInfo(InfoGroup):
    def __init__(self, extended=False, anonymous=False):
        super(KernelSchedInfo, self).__init__(name="KernelSchedInfo",
                                              extended=extended,
                                              anonymous=anonymous)
        base = "/proc/sys/kernel"
        self.addf("RealtimeBandwidthReservationUs", pjoin(base, "sched_rt_runtime_us"), parse=int)
        self.addf("TargetedPreemptionLatencyNs", pjoin(base, "sched_latency_ns"), parse=int)
        name = "MinimalPreemptionGranularityNs"
        self.addf(name, pjoin(base, "sched_min_granularity_ns"), parse=int)
        self.addf("WakeupLatencyNs", pjoin(base, "sched_wakeup_granularity_ns"), parse=int)
        self.addf("RuntimePoolTransferUs", pjoin(base, "sched_cfs_bandwidth_slice_us"), parse=int)
        self.addf("ChildRunsFirst", pjoin(base, "sched_child_runs_first"), parse=tobool)
        self.addf("CacheHotTimeNs", pjoin(base, "sched_migration_cost_ns"), parse=int)

class KernelRcuInfo(InfoGroup):
    def __init__(self, command, extended=False, anonymous=False):
        self.command = command
        super(KernelRcuInfo, self).__init__(name=command,
                                            extended=extended,
                                            anonymous=anonymous)
        cmd_opts = "-c -p $(pgrep {})".format(command)
        regex = r".*current affinity list: (.*)"
        # see https://pyperf.readthedocs.io/en/latest/system.html#more-options
        self.addc("Affinity", "taskset", cmd_opts, regex, tointlist)

class KernelInfo(ListInfoGroup):
    def __init__(self, extended=False, anonymous=False):
        super(KernelInfo, self).__init__(name="KernelInfo",
                                         extended=extended,
                                         anonymous=anonymous)
        self.addf("Version", "/proc/sys/kernel/osrelease")
        self.addf("CmdLine", "/proc/cmdline")
        # see https://pyperf.readthedocs.io/en/latest/system.html#checks
        self.addf("ASLR", "/proc/sys/kernel/randomize_va_space", parse=int)
        self.addf("ThreadsMax", "/proc/sys/kernel/threads-max", parse=int)
        self.addf("NMIWatchdog", "/proc/sys/kernel/nmi_watchdog", parse=tobool)
        self.addf("Watchdog", "/proc/sys/kernel/watchdog", parse=tobool)
        self.addf("HungTaskCheckCount", "/proc/sys/kernel/hung_task_check_count", parse=int)
        if pexists("/proc/sys/kernel/softlockup_thresh"):
            self.addf("SoftwareWatchdog", "/proc/sys/kernel/softlockup_thresh", parse=int)
        self.addf("VMstatPolling", "/proc/sys/vm/stat_interval", parse=int)
        self.addf("Swappiness", "/proc/sys/vm/swappiness", parse=int)
        self.addf("MinFreeBytes", "/proc/sys/vm/min_free_kbytes", parse=lambda x: int(x)*1024)
        self.addf("WatermarkScaleFactor", "/proc/sys/vm/watermark_scale_factor", parse=int)
        self.addf("VFSCachePressure", "/proc/sys/vm/vfs_cache_pressure", parse=int)
        self.required("Version", "CmdLine", "NMIWatchdog", "Watchdog")

        cls = KernelSchedInfo(extended=extended,
                              anonymous=anonymous)
        self._instances.append(cls)
        self.userlist = ["rcu_sched", "rcu_bh", "rcu_tasks_kthre"]
        self.subclass = KernelRcuInfo

################################################################################
# Infos about CGroups
################################################################################
class CgroupInfo(InfoGroup):
    def __init__(self, extended=False, anonymous=False):
        super(CgroupInfo, self).__init__(name="Cgroups", extended=extended, anonymous=anonymous)
        csetmat = re.compile(r"\d+\:cpuset\:([/\w\d\-\._]*)")
        cset = process_file(("/proc/self/cgroup", csetmat))
        if cset is not None:
            base = pjoin("/sys/fs/cgroup/cpuset", cset.strip("/"))
            self.addf("CPUs", pjoin(base, "cpuset.cpus"), r"(.+)", tointlist)
            self.addf("Mems", pjoin(base, "cpuset.mems"), r"(.+)", tointlist)
            self.required("CPUs", "Mems")
            if extended:
                names = ["CPUs.effective", "Mems.effective"]
                files = ["cpuset.effective_cpus", "cpuset.effective_mems"]
                for key, fname in zip(names, files):
                    self.addf(key, pjoin(base, fname), r"(.+)", tointlist)
                    self.required(key)

################################################################################
# Infos about the writeback workqueue
################################################################################
class WritebackWorkqueue(InfoGroup):
    def __init__(self, extended=False, anonymous=False):
        super(WritebackWorkqueue, self).__init__(name="WritebackWorkqueue",
                                                 extended=extended,
                                                 anonymous=anonymous)
        base = "/sys/bus/workqueue/devices/writeback"
        self.addf("CPUmask", pjoin(base, "cpumask"), r"([0-9a-fA-F]+)", masktolist)
        self.addf("MaxActive", pjoin(base, "max_active"), r"(\d+)", int)
        self.addf("NUMA", pjoin(base, "numa"), r"(\d+)", int)
        self.required(["CPUmask", "MaxActive", "NUMA"])

################################################################################
# Infos about the writeback behavior
################################################################################
class WritebackInfo(InfoGroup):
    def __init__(self, extended=False, anonymous=False):
        super(WritebackInfo, self).__init__(name="WritebackInfo",
                                            extended=extended,
                                            anonymous=anonymous)
        base = "/proc/sys/vm"
        self.addf("DirtyRatio", pjoin(base, "dirty_ratio"), r"(\d+)", int)
        self.addf("DirtyBackgroundRatio", pjoin(base, "dirty_background_ratio"), r"(\d+)", int)
        self.addf("DirtyBytes", pjoin(base, "dirty_bytes"), r"(\d+)", int)
        self.addf("DirtyBackgroundBytes", pjoin(base, "dirty_background_bytes"), r"(\d+)", int)
        self.addf("DirtyExpireCentisecs", pjoin(base, "dirty_expire_centisecs"), r"(\d+)", int)
        self.required(["DirtyRatio",
                       "DirtyBytes",
                       "DirtyBackgroundRatio",
                       "DirtyBackgroundBytes"])

################################################################################
# Infos about transparent hugepages
################################################################################
class TransparentHugepagesDaemon(InfoGroup):
    def __init__(self, extended=False, anonymous=False):
        super(TransparentHugepagesDaemon, self).__init__(name="TransparentHugepagesDaemon",
                                                         extended=extended,
                                                         anonymous=anonymous)
        base = "/sys/kernel/mm/transparent_hugepage/khugepaged"
        self.addf("Defrag", pjoin(base, "defrag"), r"(\d+)", int)
        self.addf("PagesToScan", pjoin(base, "pages_to_scan"), r"(\d+)", int)
        self.addf("ScanSleepMillisecs", pjoin(base, "scan_sleep_millisecs"), r"(\d+)", int)
        self.addf("AllocSleepMillisecs", pjoin(base, "alloc_sleep_millisecs"), r"(\d+)", int)
        self.required(["Defrag", "PagesToScan", "ScanSleepMillisecs", "AllocSleepMillisecs"])

class TransparentHugepages(InfoGroup):
    def __init__(self, extended=False, anonymous=False):
        super(TransparentHugepages, self).__init__(name="TransparentHugepages",
                                                   extended=extended,
                                                   anonymous=anonymous)
        base = "/sys/kernel/mm/transparent_hugepage"
        self.addf("State", pjoin(base, "enabled"), r".*\[(.*)\].*")
        self.addf("Defrag", pjoin(base, "defrag"), r".*\[(.*)\].*")
        self.addf("ShmemEnabled", pjoin(base, "shmem_enabled"), r".*\[(.*)\].*")
        self.addf("UseZeroPage", pjoin(base, "use_zero_page"), r"(\d+)", tobool)
        self.required(["State", "UseZeroPage", "Defrag", "ShmemEnabled"])
        self._instances = [TransparentHugepagesDaemon(extended, anonymous)]


################################################################################
# Infos about powercapping
#################################################################################
class PowercapInfoConstraintClass(InfoGroup):
    '''Class to read information about one powercap constraint'''
    def __init__(self, ident, extended=False, anonymous=False, package=0, domain=-1):
        super(PowercapInfoConstraintClass, self).__init__(name="Constraint{}".format(ident),
                                                          extended=extended,
                                                          anonymous=anonymous)
        self.ident = ident
        self.package = package
        self.domain = domain
        base = "/sys/devices/virtual/powercap/intel-rapl/intel-rapl:{}".format(package)
        fptr = fopen(pjoin(base, "constraint_{}_name".format(ident)))
        if fptr:
            self.name = totitle(fptr.read().decode(ENCODING).strip())
            fptr.close()
        if domain >= 0:
            base = pjoin(base, "intel-rapl:{}:{}".format(package, domain))
        names = ["PowerLimitUw",
                 "TimeWindowUs"]
        files = ["constraint_{}_power_limit_uw".format(ident),
                 "constraint_{}_time_window_us".format(ident)]
        for key, fname in zip(names, files):
            self.addf(key, pjoin(base, fname), r"(.+)", int)
        self.required(names)

class PowercapInfoClass(PathMatchInfoGroup):
    '''Class to spawn subclasses for each contraint in a powercap domain'''
    def __init__(self, ident, extended=False, anonymous=False, package=0):
        super(PowercapInfoClass, self).__init__(extended=extended, anonymous=anonymous)
        self.ident = ident
        self.package = package
        base = "/sys/devices/virtual/powercap/intel-rapl"
        base = pjoin(base, "intel-rapl:{}/intel-rapl:{}:{}".format(package, package, ident))
        fptr = fopen(pjoin(base, "name".format(ident)))
        if fptr:
            self.name = totitle(fptr.read().decode(ENCODING).strip())
            fptr.close()
        self.addf("Enabled", pjoin(base, "enabled"), r"(\d+)", tobool)
        self.searchpath = pjoin(base, "constraint_*_name")
        self.match = r".*/constraint_(\d+)_name"
        self.subclass = PowercapInfoConstraintClass
        self.subargs = {"package" : package, "domain" : ident}

class PowercapInfoPackageClass(PathMatchInfoGroup):
    '''Class to spawn subclasses for powercap package domain
    (/sys/devices/virtual/powercap/intel-rapl/intel-rapl:*)
    '''
    def __init__(self, ident, extended=False, anonymous=False):
        base = "/sys/devices/virtual/powercap/intel-rapl/intel-rapl:{}".format(ident)
        super(PowercapInfoPackageClass, self).__init__(name="Package",
                                                       extended=extended,
                                                       anonymous=anonymous,
                                                       searchpath=pjoin(base, "constraint_*_name"),
                                                       match=r".*/constraint_(\d+)_name",
                                                       subclass=PowercapInfoConstraintClass,
                                                       subargs={"package" : ident})
        self.ident = ident
        self.addf("Enabled", pjoin(base, "enabled"), r"(\d+)", tobool)

class PowercapInfoPackage(PathMatchInfoGroup):
    '''Class to spawn subclasses for one powercap device/package
    (/sys/devices/virtual/powercap/intel-rapl/intel-rapl:<package>*:*)
    '''
    def __init__(self, package, extended=False, anonymous=False):
        base = "/sys/devices/virtual/powercap/intel-rapl/intel-rapl:{}".format(package)
        super(PowercapInfoPackage, self).__init__(extended=extended,
                                                  anonymous=anonymous,
                                                  subargs={"package" : package},
                                                  match=r".*/intel-rapl\:\d+:(\d+)",
                                                  subclass=PowercapInfoClass)
        self.package = package
        fptr = fopen(pjoin(base, "name"))
        if fptr:
            self.name = totitle(fptr.read().decode(ENCODING).strip())
            fptr.close()
        else:
            self.name = "PowercapInfoPackage{}".format(package)
        self.searchpath = pjoin(base, "intel-rapl:{}:*".format(package))
        self.package = package

    def generate(self):
        super(PowercapInfoPackage, self).generate()
        cls = PowercapInfoPackageClass(self.package, extended=self.extended)
        cls.generate()
        self._instances.append(cls)


class PowercapInfo(PathMatchInfoGroup):
    '''Class to spawn subclasses for all powercap devices
    X86 path: /sys/devices/virtual/powercap
    POWER path: /sys/firmware/opal/powercap/system-powercap
    '''
    def __init__(self, extended=False, anonymous=False):
        super(PowercapInfo, self).__init__(name="PowercapInfo",
                                           extended=extended,
                                           anonymous=anonymous)
        if platform.machine() in ["x86_64", "i386"]:
            self.subclass = PowercapInfoPackage
            self.searchpath = "/sys/devices/virtual/powercap/intel-rapl/intel-rapl:*"
            self.match = r".*/intel-rapl\:(\d+)"
        else:
            base = "/sys/firmware/opal/powercap/system-powercap"
            if pexists(base):
                self.addf("PowerLimit", pjoin(base, "powercap-current"), r"(\d+)", int)
                if extended:
                    self.addf("PowerLimitMax", pjoin(base, "powercap-max"), r"(\d+)", int)
                    self.addf("PowerLimitMin", pjoin(base, "powercap-min"), r"(\d+)", int)
            base = "/sys/firmware/opal/psr"
            if pexists(base):
                for i, fname in enumerate(glob(pjoin(base, "cpu_to_gpu_*"))):
                    key = "CpuToGpu{}".format(i)
                    self.addf(key, fname, r"(\d+)", int)


################################################################################
# Infos about hugepages
################################################################################
class HugepagesClass(InfoGroup):
    '''Class to read information about one size of hugepages'''
    def __init__(self, size, extended=False, anonymous=False):
        name = "Hugepages-{}".format(size)
        super(HugepagesClass, self).__init__(name=name, extended=extended, anonymous=anonymous)
        self.size = size
        base = "/sys/kernel/mm/hugepages/hugepages-{}".format(size)
        self.addf("Count", pjoin(base, "nr_hugepages"), r"(\d+)", int)
        self.addf("Free", pjoin(base, "free_hugepages"), r"(\d+)", int)
        self.addf("Reserved", pjoin(base, "resv_hugepages"), r"(\d+)", int)

class Hugepages(PathMatchInfoGroup):
    '''Class to spawn subclasses for all hugepages sizes (/sys/kernel/mm/hugepages/hugepages-*)'''
    def __init__(self, extended=False, anonymous=False):
        super(Hugepages, self).__init__(extended=extended, anonymous=anonymous)
        self.name = "Hugepages"
        self.searchpath = "/sys/kernel/mm/hugepages/hugepages-*"
        self.match = r".*/hugepages-(\d+[kKMG][B])"
        self.subclass = HugepagesClass

################################################################################
# Infos about compilers (C, C++ and Fortran)
################################################################################
class CompilerInfoClass(InfoGroup):
    '''Class to read version and path of a given executable'''
    def __init__(self, executable, extended=False, anonymous=False):
        super(CompilerInfoClass, self).__init__(extended=extended, anonymous=anonymous)
        self.executable = executable
        self.name = executable
        self.addc("Version", executable, "--version", r"(\d+\.\d+\.\d+)")
        abscmd = which(executable)
        if abscmd and len(abscmd) > 0:
            self.const("Path", abscmd)
        self.required("Version")


class CCompilerInfo(ListInfoGroup):
    '''Class to spawn subclasses for various C compilers'''
    def __init__(self, extended=False, anonymous=False):
        super(CCompilerInfo, self).__init__(name="C",
                                            extended=extended,
                                            subclass=CompilerInfoClass,
                                            anonymous=anonymous)

        self.compilerlist = ["gcc", "icc", "clang", "pgcc", "xlc", "xlC", "armclang", "fcc", "fccpx"]
        self.subclass = CompilerInfoClass
        if "CC" in os.environ:
            comp = os.environ["CC"]
            if comp not in self.compilerlist:
                self.compilerlist.append(comp)
        self.userlist = [c for c in self.compilerlist if which(c)]


class CPlusCompilerInfo(ListInfoGroup):
    '''Class to spawn subclasses for various C++ compilers'''
    def __init__(self, extended=False, anonymous=False):
        super(CPlusCompilerInfo, self).__init__(name="C++",
                                                extended=extended,
                                                subclass=CompilerInfoClass,
                                                anonymous=anonymous)

        self.compilerlist = ["g++", "icpc", "clang++", "pg++", "xlc++", "armclang++", "FCC", "FCCpx"]
        self.subclass = CompilerInfoClass
        if "CXX" in os.environ:
            comp = os.environ["CXX"]
            if comp not in self.compilerlist:
                self.compilerlist.append(comp)
        self.userlist = [c for c in self.compilerlist if which(c)]


class FortranCompilerInfo(ListInfoGroup):
    '''Class to spawn subclasses for various Fortran compilers'''
    def __init__(self, extended=False, anonymous=False):
        super(FortranCompilerInfo, self).__init__(name="Fortran",
                                                  extended=extended,
                                                  subclass=CompilerInfoClass,
                                                  anonymous=anonymous)

        self.compilerlist = ["gfortran", "ifort", "flang", "pgf90",
                             "xlf", "xlf90", "xlf95", "xlf2003", "xlf2008",
                             "armflang", "frt", "frtpx"]
        if "FC" in os.environ:
            comp = os.environ["FC"]
            if comp not in self.compilerlist:
                self.compilerlist.append(comp)
        self.userlist = [c for c in self.compilerlist if which(c)]

class AcceleratorCompilerInfo(ListInfoGroup):
    '''Class to spawn subclasses for various compilers used with accelerators'''
    def __init__(self, extended=False, anonymous=False):
        super(AcceleratorCompilerInfo, self).__init__(name="Accelerator",
                                                      extended=extended,
                                                      subclass=CompilerInfoClass,
                                                      anonymous=anonymous)
        self.compilerlist = ["nvcc", "hipcc", "icx", "icpx", "dpcpp",
                             "clocl", "nfort", "ncc", "nc++", "rocm-clang-ocl"]
        self.userlist = [c for c in self.compilerlist if which(c)]

class CompilerInfo(MultiClassInfoGroup):
    '''Class to spawn subclasses for various compilers'''
    def __init__(self, extended=False, anonymous=False):
        clist = [CCompilerInfo, CPlusCompilerInfo, FortranCompilerInfo, AcceleratorCompilerInfo]
        cargs = [{} for i in range(len(clist))]
        super(CompilerInfo, self).__init__(name="CompilerInfo",
                                           extended=extended,
                                           anonymous=anonymous,
                                           classlist=clist,
                                           classargs=cargs)

################################################################################
# Infos about Python interpreters
################################################################################
class PythonInfoClass(InfoGroup):
    '''Class to read information about a Python executable'''
    def __init__(self, executable, extended=False, anonymous=False):
        super(PythonInfoClass, self).__init__(
            name=executable, extended=extended, anonymous=anonymous)
        self.executable = executable
        abspath = which(executable)
        if abspath and len(abspath) > 0:
            self.addc("Version", abspath, "--version 2>&1", r"(\d+\.\d+\.\d+)")
            self.const("Path", abspath)
        self.required("Version")

class PythonInfo(ListInfoGroup):
    '''Class to spawn subclasses for various Python commands'''
    def __init__(self, extended=False, anonymous=False):
        self.interpreters = ["python2", "python3", "python"]
        super(PythonInfo, self).__init__(name="PythonInfo",
                                         extended=extended,
                                         anonymous=anonymous,
                                         subclass=PythonInfoClass,
                                         userlist=[i for i in self.interpreters if which(i)])

################################################################################
# Infos about MPI libraries
################################################################################
class MpiInfoClass(InfoGroup):
    '''Class to read information about an MPI or job scheduler executable'''
    def __init__(self, executable, extended=False, anonymous=False):
        super(MpiInfoClass, self).__init__(name=executable, extended=extended, anonymous=anonymous)
        self.executable = executable
        self.addc("Version", executable, "--version", r"(.+)", MpiInfoClass.mpiversion)
        self.addc("Implementor", executable, "--version", r"(.+)", MpiInfoClass.mpivendor)
        abscmd = which(executable)
        if abscmd and len(abscmd) > 0:
            self.const("Path", abscmd)
        self.required(["Version", "Implementor"])

    @staticmethod
    def mpivendor(value):
        if "Open MPI" in value or "OpenRTE" in value:
            return "OpenMPI"
        elif "Intel" in value and "MPI" in value:
            return "IntelMPI"
        elif "slurm" in value.lower():
            return "Slurm"
        elif "fujitsu" in value.lower():
            return "Fujitsu"
        return "Unknown"

    @staticmethod
    def mpiversion(value):
        for line in value.split("\n"):
            mat = re.search(r"(\d+\.\d+\.\d+)", line)
            if mat:
                return mat.group(1)
            mat = re.search(r"Version (\d+) Update (\d+) Build (\d+) \(id: (\d+)\)", line)
            if mat:
                return "{}.{}".format(mat.group(1), mat.group(2))

class MpiInfo(ListInfoGroup):
    '''Class to spawn subclasses for various MPI/job scheduler commands'''
    def __init__(self, extended=False, anonymous=False):
        super(MpiInfo, self).__init__(name="MpiInfo", extended=extended)
        self.mpilist = ["mpiexec", "mpiexec.hydra", "mpirun", "srun", "aprun"]
        self.subclass = MpiInfoClass
        self.userlist = [m for m in self.mpilist if which(m)]
        if extended:
            ompi = which("ompi_info")
            if ompi and len(ompi) > 0 and extended:
                ompi_args = "--parseable --params all all --level 9"
                self.addc("OpenMpiParams", ompi, ompi_args, parse=MpiInfo.openmpiparams)
            impi = which("impi_info")
            if impi and len(impi) > 0 and extended:
                self.addc("IntelMpiParams", impi, "| grep I_MPI", parse=MpiInfo.intelmpiparams)
    @staticmethod
    def openmpiparams(value):
        outdict = {}
        for line in value.split("\n"):
            if not line.strip(): continue
            if ":help:" in line or ":type:" in line: continue
            llist = re.split(r":", line)
            outdict[":".join(llist[:-1])] = llist[-1]
        return outdict
    @staticmethod
    def intelmpiparams(value):
        outdict = {}
        for line in value.split("\n"):
            if "I_MPI" not in line: continue
            if not line.strip(): continue
            llist = [x.strip() for x in line.split("|")]
            outdict[llist[1]] = llist[2]
        return outdict

################################################################################
# Infos about environ variables
################################################################################
class ShellEnvironment(InfoGroup):
    '''Class to read the shell environment (os.environ)'''
    def __init__(self, extended=False, anonymous=False):
        super(ShellEnvironment, self).__init__(extended=extended, anonymous=anonymous)
        self.name = "ShellEnvironment"
        for k,v in os.environ.items():
            value = v
            if self.anonymous:
                value = ShellEnvironment.anonymous_shell_var(k, v)
            self.const(k, value)

    def update(self):
        super(ShellEnvironment, self).update()
        outdict = {}
        for k,v in os.environ.items():
            value = v
            if self.anonymous:
                value = ShellEnvironment.anonymous_shell_var(k, v)
            self._data[k] = value

    @staticmethod
    def anonymous_shell_var(key, value):
        out = value
        ipregex = re.compile(r"\d{1,3}\.\d{1,3}\.\d{1,3}\.\d{1,3}")
        for ipaddr in ipregex.findall(value):
            out = out.replace(ipaddr, "XXX.XXX.XXX.XXX")
        out = out.replace(getuser(), "anonuser")
        for i, group in enumerate(os.getgroups()):
            gname = getgrgid(group)
            out = out.replace(gname.gr_name, "group{}".format(i))
        return out

################################################################################
# Infos about CPU prefetchers (LIKWID only)
################################################################################
class PrefetcherInfoClass(InfoGroup):
    '''Class to read prefetcher settings for one HW thread (uses the likwid-features command)'''
    def __init__(self, ident, extended=False, anonymous=False, likwid_base=None):
        super(PrefetcherInfoClass, self).__init__(
            name="Cpu{}".format(ident), extended=extended, anonymous=anonymous)
        self.ident = ident
        self.likwid_base = likwid_base
        names = ["HW_PREFETCHER", "CL_PREFETCHER", "DCU_PREFETCHER", "IP_PREFETCHER"]
        cmd_opts = "-c {} -l".format(ident)
        cmd = "likwid-features"
        abscmd = cmd
        if likwid_base and os.path.isdir(likwid_base):
            abscmd = pjoin(likwid_base, cmd)
        if not pexists(abscmd):
            abscmd = which(cmd)

        if abscmd:
            for name in names:
                self.addc(name, abscmd, cmd_opts, r"{}\s+(\w+)".format(name), tobool)
        self.required(names)

class PrefetcherInfo(PathMatchInfoGroup):
    '''Class to spawn subclasses for all HW threads returned by likwid-features'''
    def __init__(self, extended=False, anonymous=False, likwid_base=None):
        super(PrefetcherInfo, self).__init__(name="PrefetcherInfo",
                                             extended=extended,
                                             anonymous=anonymous)
        self.likwid_base = likwid_base
        cmd = "likwid-features"
        abscmd = cmd
        if likwid_base and os.path.isdir(likwid_base):
            abscmd = pjoin(likwid_base, cmd)
        if not pexists(abscmd):
            abscmd = which(cmd)

        if abscmd:
            data = process_cmd((abscmd, "-l -c 0", r"Feature\s+CPU\s(\d+)", int))
            if data == 0:
                self.searchpath = "/sys/devices/system/cpu/cpu*"
                self.match = r".*/cpu(\d+)$"
                self.subclass = PrefetcherInfoClass
                self.subargs = {"likwid_base" : likwid_base}

################################################################################
# Infos about the turbo frequencies (LIKWID only)
################################################################################
class TurboInfo(InfoGroup):
    '''Class to read information about CPU/Uncore frequencies and perf-energy-bias
    (uses the likwid-powermeter command)
    '''
    def __init__(self, extended=False, anonymous=False, likwid_base=None):
        super(TurboInfo, self).__init__(name="TurboInfo", extended=extended, anonymous=anonymous)
        self.likwid_base = likwid_base
        cmd = "likwid-powermeter"
        cmd_opts = "-i 2>&1"
        error_match = r"Cannot gather values.*"
        names = ["BaseClock", "MinClock", "MinUncoreClock", "MaxUncoreClock"]
        matches = [r"Base clock:\s+([\d\.]+ MHz)",
                   r"Minimal clock:\s+([\d\.]+ MHz)",
                   r"Minimal Uncore frequency:\s+([\d\.]+ MHz)",
                   r"Maximal Uncore frequency:\s+([\d\.]+ MHz)",
                  ]
        if likwid_base and len(likwid_base) > 0 and os.path.isdir(likwid_base):
            tmpcmd = pjoin(likwid_base, cmd)
            if pexists(tmpcmd):
                abscmd = tmpcmd
        else:
            abscmd = which(cmd)
        if abscmd:
            data = process_cmd((abscmd, cmd_opts, matches[0]))
            if len(data) > 0 and not re.match(error_match, data):
                for name, regex in zip(names, matches):
                    self.addc(name, abscmd, cmd_opts, regex, tohertz)
                    self.required(name)
                regex = r"^Performance energy bias:\s+(\d+)"
                self.addc("PerfEnergyBias", abscmd, cmd_opts, regex, int)
                self.required("PerfEnergyBias")
                freqfunc = TurboInfo.getactivecores
                self.addc("TurboFrequencies", abscmd, cmd_opts, None, freqfunc)
        self.required4equal = self.commands.keys()
    @staticmethod
    def getactivecores(indata):
        freqs = []
        for line in re.split(r"\n", indata):
            mat = re.match(r"C(\d+)\s+([\d\.]+ MHz)", line)
            if mat:
                freqs.append(tohertz(mat.group(2)))
        return freqs

################################################################################
# Infos about the clock sources provided by the kernel
################################################################################
class ClocksourceInfoClass(InfoGroup):
    '''Class to read information for one clocksource device'''
    def __init__(self, ident, extended=False, anonymous=False):
        super(ClocksourceInfoClass, self).__init__(anonymous=anonymous, extended=extended)
        self.ident = ident
        self.name = "Clocksource{}".format(ident)
        base = "/sys/devices/system/clocksource/clocksource{}".format(ident)
        self.addf("Current", pjoin(base, "current_clocksource"), r"(\s+)", str)
        if extended:
            self.addf("Available", pjoin(base, "available_clocksource"), r"(.+)", tostrlist)
        self.required("Current")

class ClocksourceInfo(PathMatchInfoGroup):
    '''Class to spawn subclasses for all clocksourse devices
    /sys/devices/system/clocksource/clocksource*
    '''
    def __init__(self, extended=False, anonymous=False):
        super(ClocksourceInfo, self).__init__(anonymous=anonymous, extended=extended)
        self.name = "ClocksourceInfo"
        self.searchpath = "/sys/devices/system/clocksource/clocksource*"
        self.match = r".*/clocksource(\d+)$"
        self.subclass = ClocksourceInfoClass

################################################################################
# Infos about the executable (if given on cmdline)
################################################################################
class ExecutableInfoExec(InfoGroup):
    '''Class to read basic information of given executable'''
    def __init__(self, extended=False, anonymous=False, executable=None):
        super(ExecutableInfoExec, self).__init__(
            name="ExecutableInfo", anonymous=anonymous, extended=extended)
        self.executable = executable

        if executable is not None:
            abscmd = which(self.executable)
            self.const("Name", str(self.executable))
            if abscmd and len(abscmd) > 0:
                self.const("Abspath", abscmd)
                self.const("Size", psize(abscmd))
                pfunc = ExecutableInfoExec.getcompiledwith
                self.addc("CompiledWith", "strings", "-a {}".format(abscmd), parse=pfunc)
                if extended:
                    self.const("MD5sum", ExecutableInfoExec.getmd5sum(abscmd))
            self.required(["Name", "Size", "MD5sum"])

    @staticmethod
    def getmd5sum(filename):
        hash_md5 = hashlib.md5()
        with open(filename, "rb") as md5fp:
            for chunk in iter(lambda: md5fp.read(4096), b""):
                hash_md5.update(chunk)
        return hash_md5.hexdigest()

    @staticmethod
    def getcompiledwith(value):
        for line in re.split(r"\n", value):
            if "CC" in line:
                return line
        return "Not detectable"

class ExecutableInfoLibraries(InfoGroup):
    '''Class to read all libraries linked with given executable'''
    def __init__(self, executable, extended=False, anonymous=False):
        super(ExecutableInfoLibraries, self).__init__(
            name="LinkedLibraries", anonymous=anonymous, extended=extended)
        self.executable = executable
        self.name = "LinkedLibraries"
        self.ldd = None
        if executable is not None:
            self.executable = which(executable)
            self.ldd = None
            if self.executable and len(self.executable) > 0:
                self.ldd = "LANG=C ldd {}; exit 0".format(self.executable)
    
    def update(self):
        libdict = {}
        if self.ldd is not None:
            rawdata = check_output(self.ldd, stderr=DEVNULL, shell=True)
            data = rawdata.decode(ENCODING)
            libregex = re.compile(r"\s*([^\s]+)\s+.*")
            pathregex = re.compile(r"\s*[^\s]+\s+=>\s+([^\s(]+).*")
            for line in data.split("\n"):
                libmat = libregex.search(line)
                if libmat:
                    lib = libmat.group(1)
                    pathmat = pathregex.search(line)
                    if pathmat:
                        libdict.update({lib : pathmat.group(1)})
                    elif pexists(lib):
                        libdict.update({lib : lib})
                    else:
                        libdict.update({lib : None})
            self.required(list(libdict.keys()))
        self._data = libdict

class ExecutableInfo(MultiClassInfoGroup):
    '''Class to spawn subclasses for analyzing a given executable'''
    def __init__(self, executable, extended=False, anonymous=False):
        super(ExecutableInfo, self).__init__(
            name="ExecutableInfo", extended=extended, anonymous=anonymous)
        self.executable = executable
        self.classlist = [ExecutableInfoExec, ExecutableInfoLibraries]
        clsargs = {"executable" : self.executable}
        self.classargs = [clsargs for i in range(len(self.classlist))]

################################################################################
# Infos about the temperature using coretemp
################################################################################
class CoretempInfoHwmonClassX86(InfoGroup):
    '''Class to read information for one X86 coretemps sensor inside one hwmon entry and device'''
    def __init__(self, sensor, extended=False, anonymous=False, socket=0, hwmon=0):
        base = "/sys/devices/platform/coretemp.{}/hwmon/hwmon{}/".format(socket, hwmon)
        super(CoretempInfoHwmonClassX86, self).__init__(
            name=process_file((pjoin(base, "temp{}_label".format(sensor)),)),
            extended=extended,
            anonymous=anonymous)
        self.sensor = sensor
        self.socket = socket
        self.hwmon = hwmon
        self.addf("Input", pjoin(base, "temp{}_input".format(sensor)), r"(\d+)", int)
        self.required("Input")
        if extended:
            self.addf("Critical", pjoin(base, "temp{}_crit".format(sensor)), r"(\d+)", int)
            self.addf("Alarm", pjoin(base, "temp{}_crit_alarm".format(sensor)), r"(\d+)", int)
            self.addf("Max", pjoin(base, "temp{}_max".format(sensor)), r"(\d+)", int)

class CoretempInfoHwmonX86(PathMatchInfoGroup):
    '''Class to spawn subclasses for one hwmon entry inside a X86 coretemps device'''
    def __init__(self, hwmon, extended=False, anonymous=False, socket=0):
        super(CoretempInfoHwmonX86, self).__init__(
            name="Hwmon{}".format(hwmon), extended=extended, anonymous=anonymous)
        self.hwmon = hwmon
        self.socket = socket
        self.subclass = CoretempInfoHwmonClassX86
        self.subargs = {"socket" : socket, "hwmon" : hwmon}
        base = "/sys/devices/platform/coretemp.{}".format(socket)
        self.searchpath = pjoin(base, "hwmon/hwmon{}/temp*_label".format(hwmon))
        self.match = r".*/temp(\d+)_label$"

class CoretempInfoSocketX86(PathMatchInfoGroup):
    '''Class to spawn subclasses for one X86 coretemps device'''
    def __init__(self, socket, extended=False, anonymous=False):
        super(CoretempInfoSocketX86, self).__init__(
            name="Package{}".format(socket), extended=extended, anonymous=anonymous)
        self.socket = socket
        self.subargs = {"socket" : socket}
        self.subclass = CoretempInfoHwmonX86
        self.searchpath = "/sys/devices/platform/coretemp.{}/hwmon/hwmon*".format(self.socket)
        self.match = r".*/hwmon(\d+)$"

class CoretempInfoHwmonClassARM(InfoGroup):
    '''Class to read information for one ARM coretemps sensor inside one hwmon entry'''
    def __init__(self, sensor, extended=False, anonymous=False, hwmon=0):
        super(CoretempInfoHwmonClassARM, self).__init__(
            name="Core{}".format(sensor), extended=extended, anonymous=anonymous)
        self.sensor = sensor
        self.hwmon = hwmon
        base = "/sys/devices/virtual/hwmon/hwmon{}".format(hwmon)
        self.addf("Input", pjoin(base, "temp{}_input".format(sensor)), r"(\d+)", int)
        self.required("Input")
        if extended:
            self.addf("Critical", pjoin(base, "temp{}_crit".format(sensor)), r"(\d+)", int)

class CoretempInfoSocketARM(PathMatchInfoGroup):
    '''Class to spawn subclasses for ARM coretemps for one hwmon entry'''
    def __init__(self, hwmon, extended=False, anonymous=False):
        super(CoretempInfoSocketARM, self).__init__(
            name="Hwmon{}".format(hwmon), extended=extended, anonymous=anonymous)
        self.hwmon = hwmon
        self.searchpath = "/sys/devices/virtual/hwmon/hwmon{}/temp*_input".format(hwmon)
        self.match = r".*/temp(\d+)_input$"
        self.subclass = CoretempInfoHwmonClassARM
        self.subargs = {"hwmon" : hwmon}

class CoretempInfo(PathMatchInfoGroup):
    '''Class to spawn subclasses to get all information for coretemps
    X86 path: /sys/devices/platform/coretemp.*
    ARM64 path: /sys/devices/virtual/hwmon/hwmon*
    '''
    def __init__(self, extended=False, anonymous=False):
        super(CoretempInfo, self).__init__(name="CoretempInfo",
                                           extended=extended,
                                           anonymous=anonymous)
        machine = platform.machine()
        if machine in ["x86_64", "i386"]:
            self.subclass = CoretempInfoSocketX86
            self.searchpath = "/sys/devices/platform/coretemp.*"
            self.match = r".*/coretemp\.(\d+)$"
        elif machine in ["aarch64"]:
            self.subclass = CoretempInfoSocketARM
            self.searchpath = "/sys/devices/virtual/hwmon/hwmon*"
            self.match = r".*/hwmon(\d+)$"


################################################################################
# Infos about the BIOS
################################################################################
class BiosInfo(InfoGroup):
    '''Class to read BIOS information (/sys/devices/virtual/dmi/id)'''
    def __init__(self, extended=False, anonymous=False):
        super(BiosInfo, self).__init__(name="BiosInfo",
                                       extended=extended,
                                       anonymous=anonymous)
        base = "/sys/devices/virtual/dmi/id"
        if pexists(base):
            self.addf("BiosDate", pjoin(base, "bios_date"))
            self.addf("BiosVendor", pjoin(base, "bios_vendor"))
            self.addf("BiosVersion", pjoin(base, "bios_version"))
            self.addf("SystemVendor", pjoin(base, "sys_vendor"))
            self.addf("ProductName", pjoin(base, "product_name"))
            if pexists(pjoin(base, "product_vendor")):
                self.addf("ProductVendor", pjoin(base, "product_vendor"))
            self.required(list(self.files.keys()))

################################################################################
# Infos about the thermal zones
################################################################################
class ThermalZoneInfoClass(InfoGroup):
    '''Class to read information for one thermal zone'''
    def __init__(self, zone, extended=False, anonymous=False):
        super(ThermalZoneInfoClass, self).__init__(name="ThermalZone{}".format(zone),
                                                   extended=extended,
                                                   anonymous=anonymous)
        self.zone = zone
        base = "/sys/devices/virtual/thermal/thermal_zone{}".format(zone)
        if pexists(pjoin(base, "device/description")):
            with (open(pjoin(base, "device/description"), "rb")) as filefp:
                self.name = filefp.read().decode(ENCODING).strip()
        self.addf("Temperature", pjoin(base, "temp"), r"(\d+)", int)
        if extended:
            self.addf("Policy", pjoin(base, "policy"), r"(.+)")
            avpath = pjoin(base, "available_policies")
            self.addf("AvailablePolicies", avpath, r"(.+)", tostrlist)
            self.addf("Type", pjoin(base, "type"), r"(.+)")

class ThermalZoneInfo(PathMatchInfoGroup):
    '''Class to read information for thermal zones (/sys/devices/virtual/thermal/thermal_zone*)'''
    def __init__(self, extended=False, anonymous=False):
        spath = "/sys/devices/virtual/thermal/thermal_zone*"
        super(ThermalZoneInfo, self).__init__(name="ThermalZoneInfo",
                                              extended=extended,
                                              anonymous=anonymous,
                                              match=r".*/thermal_zone(\d+)$",
                                              searchpath=spath,
                                              subclass=ThermalZoneInfoClass)

################################################################################
# Infos about CPU vulnerabilities
################################################################################
class VulnerabilitiesInfo(InfoGroup):
    '''Class to read vulnerabilities information (/sys/devices/system/cpu/vulnerabilities)'''
    def __init__(self, extended=False, anonymous=False):
        super(VulnerabilitiesInfo, self).__init__(extended=extended, anonymous=anonymous)
        self.name = "VulnerabilitiesInfo"
        base = "/sys/devices/system/cpu/vulnerabilities"
        for vfile in glob(pjoin(base, "*")):
            vkey = totitle(os.path.basename(vfile))
            self.addf(vkey, vfile)
            self.required(vkey)

################################################################################
# Infos about logged in users (only count to avoid logging user names)
################################################################################
class UsersInfo(InfoGroup):
    '''Class to get count of logged in users. Does not print out the usernames'''
    def __init__(self, extended=False, anonymous=False):
        super(UsersInfo, self).__init__(name="UsersInfo", extended=extended, anonymous=anonymous)
        self.addc("LoggedIn", "users", "", r"(.*)", UsersInfo.countusers)
        self.required("LoggedIn")
    @staticmethod
    def countusers(value):
        if not value or len(value) == 0:
            return 0
        return len(list(set(re.split(r"[,\s]", value))))

################################################################################
# Infos from the dmidecode file (if DMIDECODE_FILE is available)
################################################################################
class DmiDecodeFile(InfoGroup):
    '''Class to read the content of a file containing the output of the dmidecode command which is
    commonly only usable with sufficient permissions. If a system administrator has dumped the
    content to a user readable file, this class includes the file.
    '''
    def __init__(self, dmifile, extended=False, anonymous=False):
        super(DmiDecodeFile, self).__init__(name="DmiDecodeFile",
                                            extended=extended,
                                            anonymous=anonymous)
        self.dmifile = dmifile
        if pexists(dmifile):
            self.addf("DmiDecode", dmifile)

################################################################################
# Infos about the CPU affinity
# Some Python versions provide a os.get_schedaffinity()
# If not available, use LIKWID (if allowed)
################################################################################
class CpuAffinity(InfoGroup):
    '''Class to read information the CPU affinity for the session using Python's
    os.get_schedaffinity or likwid-pin if available
    '''
    def __init__(self, extended=False, anonymous=False):
        super(CpuAffinity, self).__init__(name="CpuAffinity",
                                          extended=extended,
                                          anonymous=anonymous)
        if "get_schedaffinity" in dir(os):
            self.const("Affinity", os.get_schedaffinity())
        elif DO_LIKWID and LIKWID_PATH and pexists(LIKWID_PATH):
            abscmd = which("likwid-pin")
            if abscmd and len(abscmd) > 0:
                self.addc("Affinity", abscmd, "-c N -p 2>&1", r"(.*)", tointlist)
                self.required("Affinity")
        else:
            abscmd = which("taskset")
            if abscmd and len(abscmd) > 0:
                regex = r".*current affinity list: (.*)"
                self.addc("Affinity", abscmd, "-c -p $$", regex, tointlist)
                self.required("Affinity")

################################################################################
# Infos about loaded modules in the modules system
################################################################################
class ModulesInfo(InfoGroup):
    '''Class to read information from the modules system'''
    def __init__(self, extended=False, anonymous=False, modulecmd="modulecmd"):
        super(ModulesInfo, self).__init__(name="ModulesInfo",
                                          extended=extended,
                                          anonymous=anonymous)
        self.modulecmd = modulecmd
        parse = ModulesInfo.parsemodules
        cmd_opts = "sh list -t 2>&1"
        cmd = modulecmd
        abspath = which(cmd)
        if modulecmd is not None and len(modulecmd) > 0:
            path = "{}".format(modulecmd)
            path_opts = "{}".format(cmd_opts)
            if " " in path:
                tmplist = path.split(" ")
                path = which(tmplist[0])
                path_opts = "{} {}".format(" ".join(tmplist[1:]), path_opts)
            else:
                path = which(cmd)
            abscmd = path
            cmd_opts = path_opts
        if abscmd and len(abscmd) > 0:
            self.addc("Loaded", abscmd, cmd_opts, None, parse)
    @staticmethod
    def parsemodules(value):
        slist = re.split("\n", value)
        return slist[1:]

################################################################################
# Infos about interrupt handling
# see https://pyperf.readthedocs.io/en/latest/system.html#system-cmd-ops
################################################################################
class IrqAffinityClass(InfoGroup):
    '''Class to read information about one interrupt affinity'''
    def __init__(self, irq, extended=False, anonymous=False):
        super(IrqAffinityClass, self).__init__(name="irq{}".format(irq),
                                               extended=extended,
                                               anonymous=anonymous)
        self.irq = irq
        self.addf("SMPAffinity", "/proc/irq/{}/smp_affinity".format(irq), parse=masktolist)

class IrqAffinity(PathMatchInfoGroup):
    '''Class to read information about one interrupt affinity'''
    def __init__(self, extended=False, anonymous=False):
        super(IrqAffinity, self).__init__(name="IrqAffinity",
                                          extended=extended,
                                          anonymous=anonymous,
                                          searchpath="/proc/irq/*",
                                          match=r".*/(\d+)",
                                          subclass=IrqAffinityClass)
        self.addf("DefaultSMPAffinity", "/proc/irq/default_smp_affinity", parse=masktolist)


################################################################################
# Infos about InfiniBand adapters
################################################################################
class InfinibandInfoClassPort(InfoGroup):
    '''Class to read the information of a single port of an InfiniBand/OmniPath driver.'''
    def __init__(self, port, extended=False, anonymous=False, driver=""):
        super(InfinibandInfoClassPort, self).__init__(
            name="Port{}".format(port), extended=extended, anonymous=anonymous)
        self.port = port
        self.driver = driver
        ibpath = "/sys/class/infiniband/{}/ports/{}".format(driver, port)
        self.addf("Rate", pjoin(ibpath, "rate"), r"(.+)")
        self.addf("PhysState", pjoin(ibpath, "phys_state"), r"(.+)")
        self.addf("LinkLayer", pjoin(ibpath, "link_layer"), r"(.+)")


class InfinibandInfoClass(PathMatchInfoGroup):
    '''Class to read the information of an InfiniBand/OmniPath driver.'''
    def __init__(self, driver, extended=False, anonymous=False):
        super(InfinibandInfoClass, self).__init__(
            name=driver, extended=extended, anonymous=anonymous)
        self.driver = driver
        ibpath = "/sys/class/infiniband/{}".format(driver)
        self.addf("BoardId", pjoin(ibpath, "board_id"), r"(.+)")
        self.addf("FirmwareVersion", pjoin(ibpath, "fw_ver"), r"([\d\.]+)")
        self.addf("HCAType", pjoin(ibpath, "hca_type"), r"([\w\d\.]+)")
        self.addf("HWRevision", pjoin(ibpath, "hw_rev"), r"([\w\d\.]+)")
        self.addf("NodeType", pjoin(ibpath, "node_type"), r"(.+)")

        if not anonymous:
            self.addf("NodeGUID", pjoin(ibpath, "node_guid"), r"(.+)")
            self.addf("NodeDescription", pjoin(ibpath, "node_desc"), r"(.+)")
            self.addf("SysImageGUID", pjoin(ibpath, "sys_image_guid"), r"(.+)")
        self.searchpath = "/sys/class/infiniband/{}/ports/*".format(driver)
        self.match = r".*/(\d+)$"
        self.subclass = InfinibandInfoClassPort
        self.subargs = {"driver" : driver}

class InfinibandInfo(PathMatchInfoGroup):
    '''Class to read InfiniBand/OmniPath (/sys/class/infiniband).'''
    def __init__(self, extended=False, anonymous=False):
        super(InfinibandInfo, self).__init__(extended=extended, anonymous=anonymous)
        self.name = "InfinibandInfo"
        if pexists("/sys/class/infiniband"):
            self.searchpath = "/sys/class/infiniband/*"
            self.match = r".*/(.*)$"
            self.subclass = InfinibandInfoClass

################################################################################
# Infos from nvidia-smi (Nvidia GPUs)
################################################################################
class NvidiaSmiInfoClass(InfoGroup):
    '''Class to read information for one Nvidia GPU (uses the nvidia-smi command)'''
    def __init__(self, device, extended=False, anonymous=False, nvidia_path=""):
        super(NvidiaSmiInfoClass, self).__init__(name="Card{}".format(device),
                                                 extended=extended,
                                                 anonymous=anonymous)
        self.device = device
        self.nvidia_path = nvidia_path
        cmd = pjoin(nvidia_path, "nvidia-smi")
        if pexists(cmd):
            self.cmd = cmd
        elif which("nvidia-smi"):
            self.cmd = which("nvidia-smi")
        self.cmd_opts = "-q -i {}".format(device)
        abscmd = which(self.cmd)
        matches = {"ProductName" : r"\s+Product Name\s+:\s+(.+)",
                   "VBiosVersion" : r"\s+VBIOS Version\s+:\s+(.+)",
                   "ComputeMode" : r"\s+Compute Mode\s+:\s+(.+)",
                   "GPUCurrentTemp" : r"\s+GPU Current Temp\s+:\s+(\d+\sC)",
                   "MemTotal" : r"\s+Total\s+:\s+(\d+\sMiB)",
                   "MemFree" : r"\s+Free\s+:\s+(\d+\sMiB)",
                  }
        extmatches = {"PciDevice" : r"^GPU\s+([0-9a-fA-F:]+)",
                      "PciLinkWidth" : r"\s+Current\s+:\s+(\d+x)",
                      "GPUMaxOpTemp" : r"\s+GPU Max Operating Temp\s+:\s+(\d+\sC)",
                     }
        if abscmd:
            for key, regex in matches.items():
                self.addc(key, self.cmd, self.cmd_opts, regex)
            if extended:
                for key, regex in extmatches.items():
                    self.addc(key, self.cmd, self.cmd_opts, regex)

class NvidiaSmiInfo(ListInfoGroup):
    '''Class to spawn subclasses for each NVIDIA GPU device (uses the nvidia-smi command)'''
    def __init__(self, nvidia_path="", extended=False, anonymous=False):
        super(NvidiaSmiInfo, self).__init__(name="NvidiaInfo",
                                            extended=extended,
                                            anonymous=anonymous)
        self.nvidia_path = nvidia_path
        self.cmd = "nvidia-smi"
        cmd = pjoin(nvidia_path, "nvidia-smi")
        if pexists(cmd):
            self.cmd = cmd
        self.cmd_opts = "-q"
        abscmd = which(self.cmd)
        if abscmd:
            num_gpus = process_cmd((self.cmd, self.cmd_opts, r"Attached GPUs\s+:\s+(\d+)", int))
            if num_gpus > 0:
                self.userlist = [i for i in range(num_gpus)]
                self.subclass = NvidiaSmiInfoClass
                self.subargs = {"nvidia_path" : nvidia_path}
        matches = {"DriverVersion" : r"Driver Version\s+:\s+([\d\.]+)",
                   "CudaVersion" : r"CUDA Version\s+:\s+([\d\.]+)",
                  }
        if abscmd:
            for key, regex in matches.items():
                self.addc(key, self.cmd, self.cmd_opts, regex)


################################################################################
# Infos from veosinfo (NEC Tsubasa)
################################################################################
class NecTsubasaInfoTemps(InfoGroup):
    '''Class to read temperature information for one NEC Tsubasa device (uses the vecmd command)'''
    def __init__(self, tempkeys, vecmd_path="", extended=False, anonymous=False, device=0):
        super(NecTsubasaInfoTemps, self).__init__(
            name="Temperatures", extended=extended, anonymous=anonymous)
        self.tempkeys = tempkeys
        self.vecmd_path = vecmd_path
        self.deive = device
        vecmd = pjoin(vecmd_path, "vecmd")
        veargs = "-N {} info".format(device)
        for tempkey in tempkeys:
            self.addc(tempkey, vecmd, veargs, r"\s+{}\s+:\s+([\d\.]+\sC)".format(tempkey))

class NecTsubasaInfoClass(InfoGroup):
    '''Class to read information for one NEC Tsubasa device (uses the vecmd command)'''
    def __init__(self, device, vecmd_path="", extended=False, anonymous=False):
        super(NecTsubasaInfoClass, self).__init__(
            name="Card{}".format(device), extended=extended, anonymous=anonymous)
        self.device = device
        self.vecmd_path = vecmd_path
        vecmd = pjoin(vecmd_path, "vecmd")
        veargs = "-N {} info".format(device)
        if pexists(vecmd):
            self.addc("State", vecmd, veargs, r"VE State\s+:\s+(.+)", totitle)
            self.addc("Model", vecmd, veargs, r"VE Model\s+:\s+(\d+)")
            self.addc("ProductType", vecmd, veargs, r"Product Type\s+:\s+(\d+)")
            self.addc("DriverVersion", vecmd, veargs, r"VE Driver Version\s+:\s+([\d\.]+)")
            self.addc("Cores", vecmd, veargs, r"Cores\s+:\s+(\d+)")
            self.addc("MemTotal", vecmd, veargs, r"Memory Size\s+:\s+(\d+)")
            if extended:
                regex = r"Negotiated Link Width\s+:\s+(x\d+)"
                self.addc("PciLinkWidth", vecmd, veargs, regex)
            ve_temps = process_cmd((vecmd, veargs, None, NecTsubasaInfoClass.gettempkeys))
            tempargs = {"device" : device, "vecmd_path" : vecmd_path}
            cls = NecTsubasaInfoTemps(ve_temps, extended=extended, anonymous=anonymous, **tempargs)
            self._instances.append(cls)
    @staticmethod
    def gettempkeys(value):
        keys = []
        for line in re.split("\n", value):
            if re.match(r"(.+):\s+[\d\.]+\sC$", line):
                key = re.match(r"(.+):\s+[\d\.]+\sC$", line).group(1).strip()
                keys.append(key)
        return keys


class NecTsubasaInfo(ListInfoGroup):
    '''Class to spawn subclasses for each NEC Tsubasa device (uses the vecmd command)'''
    def __init__(self, vecmd_path="", extended=False, anonymous=False):
        super(NecTsubasaInfo, self).__init__(name="NecTsubasaInfo",
                                             extended=extended,
                                             anonymous=anonymous)
        self.vecmd_path = vecmd_path
        vecmd = pjoin(vecmd_path, "vecmd")
        if not pexists(vecmd):
            vecmd = which("vecmd")
            if vecmd is not None:
                vecmd_path = os.path.dirname(vecmd)
        if vecmd and len(vecmd) > 0:
            num_ves = process_cmd((vecmd, "info", r"Attached VEs\s+:\s+(\d+)", int))
            if num_ves > 0:
                self.userlist = [i for i in range(num_ves)]
                self.subclass = NecTsubasaInfoClass
                self.subargs = {"vecmd_path" : vecmd_path}

################################################################################
# Infos from clinfo (OpenCL devices and runtime)
################################################################################
class OpenCLInfoPlatformDeviceClass(InfoGroup):
    '''Class to read information for one OpenCL device in one platform(uses the clinfo command)'''
    def __init__(self, device, suffix, extended=False, anonymous=False, clinfo_path=""):
        super(OpenCLInfoPlatformDeviceClass, self).__init__(extended=extended, anonymous=anonymous)
        self.device = device
        self.suffix = suffix
        self.clinfo_path = clinfo_path
        clcmd = pjoin(clinfo_path, "clinfo")
        if not pexists(clcmd):
            clcmd = which("clinfo")
        if clcmd and len(clcmd) > 0:
            cmdopts = "--raw --offline | grep '[{}/{}]'".format(self.suffix, self.device)
            self.name = process_cmd((clcmd, cmdopts, r"CL_DEVICE_NAME\s+(.+)", str))
            self.const("Name", self.name)
            self.addc("ImagePitchAlignment", clcmd, cmdopts, r"CL_DEVICE_IMAGE_PITCH_ALIGNMENT\s+(\d+)", int)
            self.addc("Vendor", clcmd, cmdopts, r"CL_DEVICE_VENDOR\s+(.+)", str)
            self.addc("DriverVersion", clcmd, cmdopts, r"CL_DRIVER_VERSION\s+(.+)", str)
            self.addc("VendorId", clcmd, cmdopts, r"CL_DEVICE_VENDOR_ID\s+(.+)", str)
            self.addc("OpenCLVersion", clcmd, cmdopts, r"CL_DEVICE_OPENCL_C_VERSION\s+(.+)", str)
            self.addc("Type", clcmd, cmdopts, r"CL_DEVICE_TYPE\s+(.+)", str)
            self.addc("MaxComputeUnits", clcmd, cmdopts, r"CL_DEVICE_MAX_COMPUTE_UNITS\s+(\d+)", int)
            self.addc("MaxClockFrequency", clcmd, cmdopts, r"CL_DEVICE_MAX_CLOCK_FREQUENCY\s+(\d+)", int)
            self.addc("DeviceAvailable", clcmd, cmdopts, r"CL_DEVICE_AVAILABLE\s+(.+)", str)
            self.addc("CompilerAvailable", clcmd, cmdopts, r"CL_DEVICE_COMPILER_AVAILABLE\s+(.+)", str)
            self.addc("LinkerAvailable", clcmd, cmdopts, r"CL_DEVICE_LINKER_AVAILABLE\s+(.+)", str)
            self.addc("Profile", clcmd, cmdopts, r"CL_DEVICE_PROFILE\s+(.+)", str)
            self.addc("PartitionMaxSubDevices", clcmd, cmdopts, r"CL_DEVICE_PARTITION_MAX_SUB_DEVICES\s+(\d+)", int)
            self.addc("PartitionProperties", clcmd, cmdopts, r"CL_DEVICE_PARTITION_PROPERTIES\s+(.+)", lambda x: tostrlist(x.strip()))
            self.addc("PartitionAffinityDomain", clcmd, cmdopts, r"CL_DEVICE_PARTITION_AFFINITY_DOMAIN\s+(.+)", str)
            self.addc("MaxWorkItemDims", clcmd, cmdopts, r"CL_DEVICE_MAX_WORK_ITEM_DIMENSIONS\s+(\d+)", int)
            self.addc("MaxWorkItemSizes", clcmd, cmdopts, r"CL_DEVICE_MAX_WORK_ITEM_SIZES\s+(.+)", tointlist)
            self.addc("MaxWorkGroupSize", clcmd, cmdopts, r"CL_DEVICE_MAX_WORK_GROUP_SIZE\s+(\d+)", int)
            self.addc("PreferredWorkGroupSizeMultiple", clcmd, cmdopts, r"CL_KERNEL_PREFERRED_WORK_GROUP_SIZE_MULTIPLE\s+(\d+)", int)
            self.addc("MaxNumSubGroups", clcmd, cmdopts, r"CL_DEVICE_MAX_NUM_SUB_GROUPS\s+(\d+)", int)
            self.addc("SubGroupSizesIntel", clcmd, cmdopts, r"CL_DEVICE_SUB_GROUP_SIZES_INTEL\s+([\d\s]+)", tointlist)
            self.addc("PreferredVectorWidthChar", clcmd, cmdopts, r"CL_DEVICE_PREFERRED_VECTOR_WIDTH_CHAR\s+(\d+)", int)
            self.addc("NativeVectorWidthChar", clcmd, cmdopts, r"CL_DEVICE_NATIVE_VECTOR_WIDTH_CHAR\s+(\d+)", int)
            self.addc("PreferredVectorWidthShort", clcmd, cmdopts, r"CL_DEVICE_PREFERRED_VECTOR_WIDTH_SHORT\s+(\d+)", int)
            self.addc("NativeVectorWidthShort", clcmd, cmdopts, r"CL_DEVICE_NATIVE_VECTOR_WIDTH_SHORT\s+(\d+)", int)
            self.addc("PreferredVectorWidthInt", clcmd, cmdopts, r"CL_DEVICE_PREFERRED_VECTOR_WIDTH_INT\s+(\d+)", int)
            self.addc("NativeVectorWidthInt", clcmd, cmdopts, r"CL_DEVICE_NATIVE_VECTOR_WIDTH_INT\s+(\d+)", int)
            self.addc("PreferredVectorWidthLong", clcmd, cmdopts, r"CL_DEVICE_PREFERRED_VECTOR_WIDTH_LONG\s+(\d+)", int)
            self.addc("NativeVectorWidthLong", clcmd, cmdopts, r"CL_DEVICE_NATIVE_VECTOR_WIDTH_LONG\s+(\d+)", int)
            self.addc("PreferredVectorWidthFloat", clcmd, cmdopts, r"CL_DEVICE_PREFERRED_VECTOR_WIDTH_FLOAT\s+(\d+)", int)
            self.addc("NativeVectorWidthFloat", clcmd, cmdopts, r"CL_DEVICE_NATIVE_VECTOR_WIDTH_FLOAT\s+(\d+)", int)
            self.addc("PreferredVectorWidthDouble", clcmd, cmdopts, r"CL_DEVICE_PREFERRED_VECTOR_WIDTH_DOUBLE\s+(\d+)", int)
            self.addc("NativeVectorWidthDouble", clcmd, cmdopts, r"CL_DEVICE_NATIVE_VECTOR_WIDTH_DOUBLE\s+(\d+)", int)
            self.addc("PreferredVectorWidthHalf", clcmd, cmdopts, r"CL_DEVICE_PREFERRED_VECTOR_WIDTH_HALF\s+(\d+)", int)
            self.addc("NativeVectorWidthHalf", clcmd, cmdopts, r"CL_DEVICE_NATIVE_VECTOR_WIDTH_HALF\s+(\d+)", int)
            self.addc("HalfFpConfig", clcmd, cmdopts, r"CL_DEVICE_HALF_FP_CONFIG\s+(.+)", lambda x: tostrlist(x.strip()))
            self.addc("SingleFpConfig", clcmd, cmdopts, r"CL_DEVICE_SINGLE_FP_CONFIG\s+(.+)", lambda x: tostrlist(x.strip()))
            self.addc("DoubleFpConfig", clcmd, cmdopts, r"CL_DEVICE_DOUBLE_FP_CONFIG\s+(.+)", lambda x: tostrlist(x.strip()))
            self.addc("AddressBits", clcmd, cmdopts, r"CL_DEVICE_ADDRESS_BITS\s+(\d+)", int)
            self.addc("EndianLittle", clcmd, cmdopts, r"CL_DEVICE_ENDIAN_LITTLE\s+(.+)", str)
            self.addc("GlobalMemSize", clcmd, cmdopts, r"CL_DEVICE_GLOBAL_MEM_SIZE\s+(\d+)", int)
            self.addc("MaxMemAllocSize", clcmd, cmdopts, r"CL_DEVICE_MAX_MEM_ALLOC_SIZE\s+(\d+)", int)
            self.addc("ErrorCorrection", clcmd, cmdopts, r"CL_DEVICE_ERROR_CORRECTION_SUPPORT\s+(.+)", str)
            self.addc("HostUnifiedMemory", clcmd, cmdopts, r"CL_DEVICE_HOST_UNIFIED_MEMORY\s+(.+)", str)
            self.addc("SvmCapabilities", clcmd, cmdopts, r"CL_DEVICE_SVM_CAPABILITIES\s+(.+)", str)
            self.addc("MinDataTypeAlignSize", clcmd, cmdopts, r"CL_DEVICE_MIN_DATA_TYPE_ALIGN_SIZE\s+(\d+)", int)
            self.addc("MemBaseAddrAlign", clcmd, cmdopts, r"CL_DEVICE_MEM_BASE_ADDR_ALIGN\s+(\d+)", int)
            self.addc("PreferredPlatformAtomicAlign", clcmd, cmdopts, r"CL_DEVICE_PREFERRED_PLATFORM_ATOMIC_ALIGNMENT\s+(\d+)", int)
            self.addc("PreferredGlobalAtomicAlign", clcmd, cmdopts, r"CL_DEVICE_PREFERRED_GLOBAL_ATOMIC_ALIGNMENT\s+(\d+)", int)
            self.addc("PreferredLocalAtomicAlign", clcmd, cmdopts, r"CL_DEVICE_PREFERRED_LOCAL_ATOMIC_ALIGNMENT\s+(\d+)", int)
            self.addc("MaxGlobalVariableSize", clcmd, cmdopts, r"CL_DEVICE_MAX_GLOBAL_VARIABLE_SIZE\s+(\d+)", int)
            self.addc("GlobalVariablePreferredTotalSize", clcmd, cmdopts, r"CL_DEVICE_GLOBAL_VARIABLE_PREFERRED_TOTAL_SIZE\s+(\d+)", int)
            self.addc("GlobalMemCacheType", clcmd, cmdopts, r"CL_DEVICE_GLOBAL_MEM_CACHE_TYPE\s+(.+)", str)
            self.addc("GlobalMemCacheSize", clcmd, cmdopts, r"CL_DEVICE_GLOBAL_MEM_CACHE_SIZE\s+(\d+)", int)
            self.addc("GlobalMemCachelineSize", clcmd, cmdopts, r"CL_DEVICE_GLOBAL_MEM_CACHELINE_SIZE\s+(\d+)", int)
            self.addc("ImageSupport", clcmd, cmdopts, r"CL_DEVICE_IMAGE_SUPPORT\s+(.+)", str)
            self.addc("MaxSamplers", clcmd, cmdopts, r"CL_DEVICE_MAX_SAMPLERS\s+(\d+)", int)
            self.addc("ImageMaxBufferSize", clcmd, cmdopts, r"CL_DEVICE_IMAGE_MAX_BUFFER_SIZE\s+(\d+)", int)
            self.addc("ImageMaxArraySize", clcmd, cmdopts, r"CL_DEVICE_IMAGE_MAX_ARRAY_SIZE\s+(\d+)", int)
            self.addc("ImageBaseAddressAlign", clcmd, cmdopts, r"CL_DEVICE_IMAGE_BASE_ADDRESS_ALIGNMENT\s+(\d+)", int)
            self.addc("ImagePitchAlign", clcmd, cmdopts, r"CL_DEVICE_IMAGE_PITCH_ALIGNMENT\s+(\d+)", int)
            self.addc("Image2dMaxHeight", clcmd, cmdopts, r"CL_DEVICE_IMAGE2D_MAX_HEIGHT\s+(\d+)", int)
            self.addc("Image2dMaxWidth", clcmd, cmdopts, r"CL_DEVICE_IMAGE2D_MAX_WIDTH\s+(\d+)", int)
            self.addc("PlanarYuvMaxHeightIntel", clcmd, cmdopts, r"CL_DEVICE_PLANAR_YUV_MAX_HEIGHT_INTEL\s+(\d+)", int)
            self.addc("PlanarYuvMaxWidthIntel", clcmd, cmdopts, r"CL_DEVICE_PLANAR_YUV_MAX_WIDTH_INTEL\s+(\d+)", int)
            self.addc("Image3dMaxHeight", clcmd, cmdopts, r"CL_DEVICE_IMAGE3D_MAX_HEIGHT\s+(\d+)", int)
            self.addc("Image3dMaxWidth", clcmd, cmdopts, r"CL_DEVICE_IMAGE3D_MAX_WIDTH\s+(\d+)", int)
            self.addc("Image3dMaxDepth", clcmd, cmdopts, r"CL_DEVICE_IMAGE3D_MAX_DEPTH\s+(\d+)", int)
            self.addc("MaxReadImageArgs", clcmd, cmdopts, r"CL_DEVICE_MAX_READ_IMAGE_ARGS\s+(\d+)", int)
            self.addc("MaxWriteImageArgs", clcmd, cmdopts, r"CL_DEVICE_MAX_WRITE_IMAGE_ARGS\s+(\d+)", int)
            self.addc("MaxReadWriteImageArgs", clcmd, cmdopts, r"CL_DEVICE_MAX_READ_WRITE_IMAGE_ARGS\s+(\d+)", int)
            self.addc("MaxPipeArgs", clcmd, cmdopts, r"CL_DEVICE_MAX_PIPE_ARGS\s+(\d+)", int)
            self.addc("PipeMaxActiveReservations", clcmd, cmdopts, r"CL_DEVICE_PIPE_MAX_ACTIVE_RESERVATIONS\s+(\d+)", int)
            self.addc("PipeMaxPacketSize", clcmd, cmdopts, r"CL_DEVICE_PIPE_MAX_PACKET_SIZE\s+(\d+)", int)
            self.addc("LocalMemType", clcmd, cmdopts, r"CL_DEVICE_LOCAL_MEM_TYPE\s+(.+)", str)
            self.addc("MaxConstantArgs", clcmd, cmdopts, r"CL_DEVICE_MAX_CONSTANT_ARGS\s+(\d+)", int)
            self.addc("MaxConstantBufferSize", clcmd, cmdopts, r"CL_DEVICE_MAX_CONSTANT_BUFFER_SIZE\s+(\d+)", int)
            self.addc("MaxParameterSize", clcmd, cmdopts, r"CL_DEVICE_MAX_PARAMETER_SIZE\s+(\d+)", int)
            self.addc("QueueOnHostProperties", clcmd, cmdopts, r"CL_DEVICE_QUEUE_ON_HOST_PROPERTIES\s+(.+)", lambda x: tostrlist(x.strip()))
            self.addc("QueueOnDeviceProperties", clcmd, cmdopts, r"CL_DEVICE_QUEUE_ON_DEVICE_PROPERTIES\s+(.+)", lambda x: tostrlist(x.strip()))
            self.addc("QueueOnDevicePreferredSize", clcmd, cmdopts, r"CL_DEVICE_QUEUE_ON_DEVICE_PREFERRED_SIZE\s+(\d+)", int)
            self.addc("QueueOnDeviceMaxSize", clcmd, cmdopts, r"CL_DEVICE_QUEUE_ON_DEVICE_MAX_SIZE\s+(\d+)", int)
            self.addc("MaxOnDeviceQueues", clcmd, cmdopts, r"CL_DEVICE_MAX_ON_DEVICE_QUEUES\s+(\d+)", int)
            self.addc("MaxOnDeviceEvents", clcmd, cmdopts, r"CL_DEVICE_MAX_ON_DEVICE_EVENTS\s+(\d+)", int)
            self.addc("PreferredInteropUserSync", clcmd, cmdopts, r"CL_DEVICE_PREFERRED_INTEROP_USER_SYNC\s+(.+)", str)
            self.addc("ProfilingTimerResolution", clcmd, cmdopts, r"CL_DEVICE_PROFILING_TIMER_RESOLUTION\s+(\d+)", int)
            self.addc("ExecutionCapabilities", clcmd, cmdopts, r"CL_DEVICE_EXECUTION_CAPABILITIES\s+(.+)", lambda x: tostrlist(x.strip()))
            self.addc("SubGroupIndependentForwardProgress", clcmd, cmdopts, r"CL_DEVICE_SUB_GROUP_INDEPENDENT_FORWARD_PROGRESS\s+(.+)", str)
            self.addc("IlVersion", clcmd, cmdopts, r"CL_DEVICE_IL_VERSION\s+(.+)", str)
            self.addc("SpirVersions", clcmd, cmdopts, r"CL_DEVICE_SPIR_VERSIONS\s+(.+)", str)
            self.addc("PrintfBufferSize", clcmd, cmdopts, r"CL_DEVICE_PRINTF_BUFFER_SIZE\s+(\d+)", int)
            self.addc("BuiltInKernels", clcmd, cmdopts, r"CL_DEVICE_BUILT_IN_KERNELS\s+(.+)", lambda x: tostrlist(x.strip()))
            self.addc("MeVersionIntel", clcmd, cmdopts, r"CL_DEVICE_ME_VERSION_INTEL\s+(\d+)", int)
            self.addc("AvcMeVersionIntel", clcmd, cmdopts, r"CL_DEVICE_AVC_ME_VERSION_INTEL\s+(\d+)", int)
            self.addc("AvcMeSupportsTextureSamplerUseIntel", clcmd, cmdopts, r"CL_DEVICE_AVC_ME_SUPPORTS_TEXTURE_SAMPLER_USE_INTEL\s+(.+)", str)
            self.addc("AvcMeSupportsPreemptionIntel", clcmd, cmdopts, r"CL_DEVICE_AVC_ME_SUPPORTS_PREEMPTION_INTEL\s+(.+)", str)
            self.addc("DeviceExtensions", clcmd, cmdopts, r"CL_DEVICE_EXTENSIONS\s+(.+)", lambda x: tostrlist(x.strip()))
            
class OpenCLInfoPlatformClass(ListInfoGroup):
    '''Class to read information for one OpenCL device (uses the clinfo command)'''
    def __init__(self, platform, extended=False, anonymous=False, clinfo_path=""):
        super(OpenCLInfoPlatformClass, self).__init__(extended=extended, anonymous=anonymous)
        self.name = platform
        self.platform = platform
        self.clinfo_path = clinfo_path
        clcmd = pjoin(clinfo_path, "clinfo")
        if not pexists(clcmd):
            clcmd = which("clinfo")
        if clcmd and len(clcmd) > 0:
            cmdopts = "--raw --offline"
            self.addc("Name", clcmd, cmdopts, r"\s+CL_PLATFORM_NAME\s+(.+)", str)
            self.addc("Version", clcmd, cmdopts, r"\s+CL_PLATFORM_VERSION\s+(.+)", str)
            self.addc("Extensions", clcmd, cmdopts, r"\s+CL_PLATFORM_EXTENSIONS\s+(.+)", lambda x: tostrlist(x.strip()))
            self.addc("Profile", clcmd, cmdopts, r"\s+CL_PLATFORM_PROFILE\s+(.+)", str)
            self.addc("Vendor", clcmd, cmdopts, r"\s+CL_PLATFORM_VENDOR\s+(.+)", str)
            #self.commands["IcdSuffix"] = (clcmd, cmdopts, r"\s+CL_PLATFORM_ICD_SUFFIX_KHR\s+(.+)", str)
            suffix = process_cmd((clcmd, cmdopts, r"\s+CL_PLATFORM_ICD_SUFFIX_KHR\s+(.+)", str))
            self.const("IcdSuffix", suffix)
            num_devs = process_cmd((clcmd, cmdopts, r".*{}.*#DEVICES\s*(\d+)".format(suffix), int))
            self.userlist = [r for r in range(num_devs)]
            self.subargs = {"clinfo_path" : clinfo_path, "suffix" : suffix}
            self.subclass = OpenCLInfoPlatformDeviceClass

class OpenCLInfoLoaderClass(InfoGroup):
    '''Class to read information for one OpenCL loader (uses the clinfo command)'''
    def __init__(self, loader, extended=False, anonymous=False, clinfo_path=""):
        super(OpenCLInfoLoaderClass, self).__init__(name=loader, extended=extended, anonymous=anonymous)
        self.clinfo_path = clinfo_path
        clcmd = pjoin(clinfo_path, "clinfo")
        if not pexists(clcmd):
            clcmd = which("clinfo")
        if clcmd and len(clcmd) > 0:
            cmdopts = "--raw --offline | grep '[OCLICD/*]'"
            self.addc("Name", clcmd, cmdopts, r"\s+CL_ICDL_NAME\s+(.+)", str)
            self.addc("Vendor", clcmd, cmdopts, r"\s+CL_ICDL_VENDOR\s+(.+)", str)
            self.addc("Version", clcmd, cmdopts, r"\s+CL_ICDL_VERSION\s+(.+)", str)
            self.addc("OclVersion", clcmd, cmdopts, r"\s+CL_ICDL_OCL_VERSION\s+(.+)", str)

class OpenCLInfo(MultiClassInfoGroup):
    '''Class to spawn subclasses for each OpenCL device and loader (uses the clinfo command)'''
    def __init__(self, clinfo_path="", extended=False, anonymous=False):
        super(OpenCLInfo, self).__init__(name="OpenCLInfo", extended=extended, anonymous=anonymous)
        self.clinfo_path = clinfo_path
        clcmd = pjoin(clinfo_path, "clinfo")
        if not pexists(clcmd):
            clcmd = which("clinfo")
        if clcmd and len(clcmd) > 0:
            out = process_cmd((clcmd, "--raw --offline"))
            loaderlist = []
            platlist = []
            for l in out.split("\n"):
                m = re.match(r".*CL_PLATFORM_NAME\s+(.*)", l)
                if m and m.group(1) not in platlist:
                    platlist.append(m.group(1))
                    self.classlist.append(OpenCLInfoPlatformClass)
                    self.classargs.append({"platform" : m.group(1), "clinfo_path" : clinfo_path})
            for l in out.split("\n"):
                m = re.match(r".*CL_ICDL_NAME\s+(.*)", l)
                if m:
                    self.classlist.append(OpenCLInfoLoaderClass)
                    self.classargs.append({"loader" : m.group(1), "clinfo_path" : clinfo_path})

################################################################################
# Skript code
################################################################################

def read_cli(cliargs):
    # Create CLI parser
    desc = 'Reads and outputs system information as JSON document'
    parser = argparse.ArgumentParser(description=desc)
    parser.add_argument('-e', '--extended', action='store_true', default=False,
                        help='extended output (default: False)')
    parser.add_argument('-a', '--anonymous', action='store_true', default=False,
                        help='Remove host-specific information (default: False)')
    parser.add_argument('-c', '--config', default=False, action='store_true',
                        help='print configuration as JSON (files, commands, ...)')
    parser.add_argument('-s', '--sort', action='store_true', default=False,
                        help='sort JSON output (default: False)')
    parser.add_argument('-i', '--indent', default=4, type=int,
                        help='indention in JSON output (default: 4)')
    parser.add_argument('-o', '--output', help='save to file (default: stdout)', default=None)
    parser.add_argument('-j', '--json', help='compare given JSON with current state', default=None)
    parser.add_argument('-m', '--no-meta', action='store_false', default=True,
                        help='do not embed meta information in classes (recommended, default: True)')
    parser.add_argument('--html', help='generate HTML page with CSS and JavaScript embedded instead of JSON', action='store_true', default=False)
    parser.add_argument('--configfile', help='Location of configuration file', default=None)
    parser.add_argument('executable', help='analyze executable (optional)', nargs='?', default=None)
    pargs = vars(parser.parse_args(cliargs))

    # Check if executable exists and is executable
    if pargs["executable"] is not None:
        abspath = which(pargs["executable"])
        if abspath is None or not pexists(abspath):
            raise ValueError("Executable '{}' does not exist".format(pargs["executable"]))
        if not os.access(abspath, os.X_OK):
            raise ValueError("Executable '{}' is not executable".format(pargs["executable"]))
    # Check if JSON file exists and is readable
    if pargs["json"] is not None:
        if not pexists(pargs["json"]):
            raise ValueError("JSON document '{}' does not exist".format(pargs["json"]))
        if not os.access(pargs["json"], os.R_OK):
            raise ValueError("JSON document '{}' is not readable".format(pargs["json"]))
    # Check if configuration file exists and is readable
    if pargs["configfile"] is not None:
        if not pexists(pargs["configfile"]):
            raise ValueError("Configuration file '{}' does not exist".format(pargs["configfile"]))
        if not os.access(pargs["configfile"], os.R_OK):
            raise ValueError("Configuration file '{}' is not readable".format(pargs["configfile"]))
    return pargs

def read_config(config={"extended" : False, "anonymous" : False, "executable" : None}):

    if not ("extended" in config and "anonymous" in config and "executable" in config):
        raise ValueError("Given dict does not contain required keys: \
                          extended, anonymous and executable")
    configdict = {"dmifile" : DMIDECODE_FILE,
                  "likwid_enable" : DO_LIKWID,
                  "likwid_path" : LIKWID_PATH,
                  "modulecmd" : MODULECMD_PATH,
                  "vecmd_path" : VEOS_BASE,
                  "nvidia_path" : NVIDIA_PATH,
                  "clinfo_path" : CLINFO_PATH,
                  "debug" : DEBUG_OUTPUT,
                  "anonymous" : False,
                  "extended" : False,
                 }
    searchfiles = []

    userfile = config.get("configfile", None)
    configdict["anonymous"] = config.get("anonymous", False)
    configdict["extended"] = config.get("extended", False)
    configdict["executable"] = config.get("executable", None)

    if userfile is not None:
        searchfiles.append(userfile)
    else:
        searchfiles = [pjoin(os.getcwd(), ".machinestate")]
        if "HOME" in os.environ:
            searchfiles.append(pjoin(os.environ["HOME"], ".machinestate"))
        searchfiles.append("/etc/machinestate.conf")
    for sfile in searchfiles:
        if pexists(sfile):
            sfp = fopen(sfile)
            if sfp:
                sstr = sfp.read().decode(ENCODING)
                if len(sstr) > 0:
                    try:
                        tmpdict = json.loads(sstr)
                        configdict.update(tmpdict)
                    except:
                        exce = "Configuration file '{}' not valid JSON".format(userfile)
                        raise ValueError(exce)
                sfp.close()
                break



    return configdict


base_js = """
<script>
var acc = document.getElementsByClassName("accordion");
var i;

for (i = 0; i < acc.length; i++) {
  acc[i].addEventListener("click", function() {
    this.classList.toggle("active");
    var children = this.parentNode.childNodes;
    children.forEach(child => {
        if(child.style) {
    		if (child.style.maxHeight) {
        		child.style.maxHeight = null;
       		} else {
	        	child.style.maxHeight = child.scrollHeight + "px";
    	    }
        }
    });
    adjust(this.parentNode);
  });
}

var bExpand = document.getElementsByClassName("option expandable")[0];
var bCollaps = document.getElementsByClassName("option collapsible")[0];

bExpand.addEventListener("click", function() {
	var accNonActive = Array.prototype.filter.call(acc, function(elem, i, acc) {
		return !elem.className.includes("active");
	});
	for (i = 0; i < accNonActive.length; i++) {
		accNonActive[i].click();
	}
});

bCollaps.addEventListener("click", function() {
	var accActive = Array.prototype.filter.call(acc, function(elem, i, acc) {
		return elem.className.includes("active");
	});
	for (i = accActive.length - 1; i >= 0; i--) {
		accActive[i].click();
	}
});

function adjust(node) {
	if(node.style) {
        node.style.maxHeight = 10 * window.innerHeight + "px";
    }
    if(node.parentNode){
    	adjust(node.parentNode);
	}
}
</script>
"""
base_css = """
<style>
.accordion {
  background-color: #eee;
  color: #444;
  cursor: pointer;
  padding: 18px;
  width: 98vw;
  border: none;
  text-align: left;
  outline: none;
  font-size: 15px;
  transition: 0.4s;
}

.active, .accordion:hover {
  background-color: #ccc;
}

.accordion:after {
  content: '\\002B';
  color: #777;
  font-weight: bold;
  float: right;
  margin-left: 5px;
}

.active:after {
  content: "\\2212";
}

.panel {
  padding: 0 18px;
  background-color: white;
  max-height: 0;
  overflow: hidden;
  transition: max-height 0.2s ease-out;
  width: 97vw;
}

.option {
  float: left;
  background-color: #555555;
  border: none;
  color: white;
  padding: 15px 32px;
  text-align: center;
  text-decoration: none;
  display: inline-block;
  font-size: 15px;
}

.expandable {
  background-color: #4CAF50;
  width: 49vw;
}

.collapsible {
  background-color: #f44336;
  width: 49vw;
}
</style>
"""

base_html = """
<!DOCTYPE html>
<html lang="en">
<head>
<title>MachineState</title>
<meta name="viewport" content="width=device-width, initial-scale=1">
<meta charset="UTF-8">
{css}
</head>

<body>
<button class="option expandable">Expand all</button>
<button class="option collapsible">Collapse all</button>
{table}
{script}
</body>
</html>
"""

def get_html(cls, css=True, js=True):
    add_css = base_css if css is True else ""
    add_js = base_js if js is True else ""
    table = cls.get_html()
    return base_html.format(table=table, css=add_css, script=add_js)


def main():
    try:
        # Read command line arguments
        cliargs = read_cli(sys.argv[1:])
        # Read configuration from configuration file
        runargs = read_config(cliargs)
    except Exception as e:
        print(e)
        sys.exit(1)

    # Initialize MachineState class
    mstate = MachineState(**runargs)
    # Generate subclasses of MachineState
    mstate.generate()
    # Update the current state
    mstate.update()

    # Compare a given JSON document (previously created with the same script)
    if cliargs["json"] is not None:
        if mstate == cliargs["json"]:
            print("Current state matches with input file")
        else:
            print("The current state differs at least in one setting with input file")
        sys.exit(0)

    # Get JSON document string (either from the configuration or the state)
    jsonout = {}
    if not cliargs["config"]:
        jsonout = mstate.get_json(sort=cliargs["sort"], intend=cliargs["indent"], meta=cliargs["no_meta"])
    else:
        jsonout = mstate.get_config(sort=cliargs["sort"], intend=cliargs["indent"])

    # Determine output destination
    if not cliargs["output"]:
        if cliargs["html"]:
            print(get_html(mstate))
        else:
            print(jsonout)
    else:
        with open(cliargs["output"], "w") as outfp:
            if cliargs["html"]:
                outfp.write(get_html(mstate))
            else:
                outfp.write(mstate.get_json(sort=cliargs["sort"], intend=cliargs["indent"], meta=cliargs["no_meta"]))
            outfp.write("\n")
    sys.exit(0)

#    # This part is for testing purposes
#    n = OperatingSystemInfo(extended=cliargs["extended"])
#    n.generate()
#    n.update()
#    ndict = n.get()
#    copydict = deepcopy(ndict)
#    print(n == copydict)
#    print(n.get_json(sort=cliargs["sort"], intend=cliargs["indent"]))

__main__ = main
if __name__ == "__main__":
    main()<|MERGE_RESOLUTION|>--- conflicted
+++ resolved
@@ -1052,24 +1052,15 @@
                  vecmd_path=VEOS_BASE,
                  clinfo_path=CLINFO_PATH):
         super(MachineState, self).__init__(extended=extended, anonymous=anonymous)
-<<<<<<< HEAD
         self.debug = debug
         self.dmifile = dmifile
         self.likwid_enable = likwid_enable
-=======
         self.executable = executable
-        self.debug = debug
-        self.dmifile = dmifile
-        self.likwid_enable= likwid_enable
->>>>>>> 28c74e9b
         self.likwid_path = likwid_path
         self.nvidia_path = nvidia_path
         self.modulecmd = modulecmd
         self.vecmd_path = vecmd_path
-<<<<<<< HEAD
         self.clinfo_path = clinfo_path
-=======
->>>>>>> 28c74e9b
         ostype = get_ostype()
         if ostype == "Linux":
             self.classlist = [
