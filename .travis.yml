--- conflicted
+++ resolved
@@ -39,10 +39,6 @@
 - coverage combine
 - codecov
 - if [ "$TRAVIS_CPU_ARCH" == "amd64" ]; then likwid-features -c 0 -l; likwid-powermeter -i; ls /sys/devices/platform/coretemp*; ls /sys/devices/virtual/thermal/thermal_zone*; fi
-<<<<<<< HEAD
-cache: pip
-=======
->>>>>>> 7fcbb9f6
 deploy:
   provider: pypi
   username: "__token__"
